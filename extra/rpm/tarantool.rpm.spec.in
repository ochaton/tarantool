####################################################
################# MACROS AND DEFAULTS ##############
####################################################
%{?scl:%{?scl_package:%scl_package tarantool}}

%define _source_filedigest_algorithm 0
%define _binary_filedigest_algorithm 0

%bcond_without postgresql
%bcond_without mysql
%bcond_without client

BuildRequires: scl-utils
BuildRequires: scl-utils-build
BuildRequires: readline-devel

%if 0%{?rhel} < 7 && 0%{?rhel} > 0
BuildRequires: cmake28
BuildRequires: devtoolset-2-toolchain
BuildRequires: devtoolset-2-binutils-devel
%else
BuildRequires: cmake >= 2.8
BuildRequires: gcc >= 4.5
BuildRequires: binutils-devel
%endif

%if 0%{?rhel} < 6 && 0%{?rhel} > 0
BuildRequires: e2fsprogs-devel
%else
BuildRequires: libuuid-devel
%endif

%if 0%{?fedora} > 0
BuildRequires: perl-podlators
%endif

# Strange bug. Fix according to http://www.jethrocarr.com/2012/05/23/bad-packaging-habits/
BuildRoot: %{_tmppath}/%{name}-%{version}-%{release}-root-%(%{__id_u} -n)

Name: %{?scl_prefix}tarantool
Version: @RPM_PACKAGE_VERSION@
Release: @RPM_PACKAGE_RELEASE@
Group: Applications/Databases
Summary: Tarantool - an efficient in-memory data store
Vendor: tarantool.org
License: BSD
Requires: %{?scl_prefix}tarantool-debuginfo = @RPM_PACKAGE_VERSION@-@RPM_PACKAGE_RELEASE@
Requires: readline
%if 0%{?rhel} <= 5 && 0%{?rhel} > 0
Requires: e2fsprogs-libs
%else
Requires: libuuid
%endif
URL: http://tarantool.org
Source0: @RPM_PACKAGE_SOURCE_FILE_NAME@
%description
Tarantool is a high performance in-memory NoSQL database. It supports
replication, online backup, stored procedures in Lua.

This package provides the server daemon and administration
scripts.

# Tarantool dev spec
%package dev
Summary: Tarantool C connector and header files
Vendor: tarantool.org
Group: Applications/Databases
Requires: %{?scl_prefix}tarantool = @RPM_PACKAGE_VERSION@-@RPM_PACKAGE_RELEASE@
%description -n %{?scl_prefix}tarantool-dev
Tarantool is a high performance in-memory NoSQL database.
It supports replication, online backup, stored procedures in Lua.

This package provides Tarantool client libraries.

# Tarantool sql module
%package sql-module
Summary: Tarantool common sql interface
Vendor: tarantool.org
Group: Applications/Databases
%description -n %{?scl_prefix}tarantool-sql-module
Tarantool is a high performance in-memory NoSQL database.
It supports replication, online backup, stored procedures in Lua.

This package provides a common sql interface to use with
tarantool-pg-module or by tarantool-mysql-module.

%if %{with postgresql}
%package pg-module
Summary: Tarantool common sql interface
Vendor: tarantool.org
Group: Applications/Databases
Provides: %{?scl_prefix}tarantool-pg-module
BuildRequires: postgresql-devel >= 9.0
Requires: postgresql-libs >= 9.0
%description -n %{?scl_prefix}tarantool-pg-module
Tarantool is a high performance in-memory NoSQL database.
It supports replication, online backup, stored procedures in Lua.

This package provides a PostgreSQL interface to use with
tarantool-sql-module.
%endif

%if %{with mysql}
%package mysql-module
Summary: Tarantool common sql interface
Vendor: tarantool.org
Group: Applications/Databases
Provides: %{?scl_prefix}tarantool-mysql-module
BuildRequires: mysql-devel >= 5.0
Requires: mysql-libs >= 5.0
%description -n %{?scl_prefix}tarantool-mysql-module
Tarantool is a high performance in-memory NoSQL database.
It supports replication, online backup, stored procedures in Lua.

This package provides a MySQL interface to use with
tarantool-sql-module.
%endif

##################################################################

%prep
%setup -n @RPM_SOURCE_DIRECTORY_NAME@

%build
# https://fedoraproject.org/wiki/Packaging:RPMMacros

%{lua:
    local function is_rhel_old()
        local version = tonumber(rpm.expand('0%{?rhel}'))
        return (version < 7 and version > 0)
    end
    function wrap_with_toolset(cmd)
        local cmd = rpm.expand(cmd)
        local devtoolset = 'scl enable devtoolset-2 %q\n'
        if is_rhel_old() then
            return string.format(devtoolset, cmd)
        end
        return cmd
    end
    local function cmake_key_value(key, value)
        return " -D"..key.."="..value
    end
    local function dev_with (obj, flag)
        local status = "OFF"
        if rpm.expand("%{with "..obj.."}") then
            status = "ON"
        end
        return " -D"..flag.."="..status
    end
    local cmd = 'cmake'
    if is_rhel_old() then
        cmd = 'cmake28'
    end
    cmd = cmd .. ' . '
        .. cmake_key_value('CMAKE_BUILD_TYPE', 'RelWithDebugInfo')
        .. cmake_key_value('ENABLE_BACKTRACE', 'ON')
        .. cmake_key_value('CMAKE_INSTALL_PREFIX', '%{_prefix}')
        .. cmake_key_value('CMAKE_INSTALL_SYSCONFDIR', '%{?scl:%_root_sysconfdir}%{!?scl:%_sysconfdir}')
        .. cmake_key_value('CMAKE_INSTALL_BINDIR', '%{_bindir}')
        .. cmake_key_value('CMAKE_INSTALL_LIBDIR', '%{_libdir}')
        .. cmake_key_value('CMAKE_INSTALL_LIBEXECDIR', '%{_libexecdir}')
        .. cmake_key_value('CMAKE_INSTALL_SBINDIR', '%{_sbindir}')
        .. cmake_key_value('CMAKE_INSTALL_SHAREDSTATEDIR', '%{_sharedstatedir}')
        .. cmake_key_value('CMAKE_INSTALL_DATADIR', '%{_datadir}')
        .. cmake_key_value('CMAKE_INSTALL_INCLUDEDIR', '%{_includedir}')
        .. cmake_key_value('CMAKE_INSTALL_INFODIR', '%{_infodir}')
        .. cmake_key_value('CMAKE_INSTALL_MANDIR', '%{_mandir}')
        .. cmake_key_value('CMAKE_INSTALL_LOCALSTATEDIR', '%{_localstatedir}')
        .. ' %{!?scl:-DENABLE_RPM=ON}'
        .. ' %{?scl:-DENABLE_RPM_SCL=ON}'
        .. dev_with('client', 'ENABLE_CLIENT')
        .. dev_with('postgresql', 'WITH_POSTGRESQL')
        .. dev_with('mysql', 'WITH_MYSQL')

    print(wrap_with_toolset(cmd))
}

%{lua:
    print(wrap_with_toolset('make %{?_smp_mflags}\n'))
}
%install
make DESTDIR=%{buildroot} install

%post
groupadd tarantool > /dev/null 2>&1
useradd -r -g tarantool tarantool > /dev/null 2>&1
# Performe a single instance setup
/usr/bin/tarantool_deploy.sh --yes --quiet 1.1

%preun

%files
%defattr(-,root,root,-)

%dir "%{_datadir}/tarantool"
%{!?scl:"%{_datadir}/tarantool/00000000000000000001.snap"}

%dir "%{_datadir}/doc/tarantool"
"%{_datadir}/doc/tarantool/README.md"
"%{_datadir}/doc/tarantool/LICENSE"
"%{_datadir}/doc/tarantool/box-protocol.txt"
"%{_mandir}/man1/tarantool.1.gz"

<<<<<<< HEAD
"%{_bindir}/tarantool"
"%{_bindir}/tarantool_multi.sh"
"%{_bindir}/tarantool_deploy.sh"
%{!?scl: "%{_sysconfdir}/init.d/tarantool"}


=======
"%{_bindir}/tarantool_box"
%{!?scl:"%{_bindir}/tarantool_multi.sh"}
%{!?scl:"%{_bindir}/tarantool_deploy.sh"}
%{!?scl:"%{_sysconfdir}/init.d/tarantool_box"}


%{!?scl:%dir "%{_sysconfdir}/tarantool"}
%{!?scl:%config(noreplace) "%{_sysconfdir}/tarantool/tarantool.cfg"}

>>>>>>> 343028df
%files sql-module
%defattr(-,root,root,-)
%dir "%{_datadir}/tarantool"
%dir "%{_datadir}/tarantool/box"
%dir "%{_datadir}/tarantool/box/net"
"%{_datadir}/tarantool/box/net/sql.lua"

%if %{with postgresql}
%files pg-module
%defattr(-,root,root,-)
%dir "%{_libdir}/tarantool/"
%dir "%{_libdir}/tarantool/box"
"%{_libdir}/tarantool/box/net/pg.so"
%endif

%if %{with mysql}
%files mysql-module
%defattr(-,root,root,-)
%dir "%{_libdir}/tarantool"
%dir "%{_libdir}/tarantool/box"
"%{_libdir}/tarantool/box/net/mysql.so"
%endif

%files dev
%defattr(-,root,root,-)
%dir "%{_includedir}/tarantool"
%dir "%{_includedir}/tarantool"
"%{_includedir}/tarantool/config.h"
"%{_includedir}/tarantool/lauxlib.h"
"%{_includedir}/tarantool/luaconf.h"
"%{_includedir}/tarantool/lua.h"
"%{_includedir}/tarantool/lua.hpp"
"%{_includedir}/tarantool/luajit.h"
"%{_includedir}/tarantool/lualib.h"

%changelog
* Fri Jun 06 2014 Eugine Blikh <bigbes@tarantool.org> 1.0-2
- Add SCL support
- Add --with support
- Add dependencies
* Mon May 20 2013 Dmitry Simonenko <support@tarantool.org> 1.0-1
- Initial version of the RPM spec<|MERGE_RESOLUTION|>--- conflicted
+++ resolved
@@ -8,7 +8,6 @@
 
 %bcond_without postgresql
 %bcond_without mysql
-%bcond_without client
 
 BuildRequires: scl-utils
 BuildRequires: scl-utils-build
@@ -168,7 +167,6 @@
         .. cmake_key_value('CMAKE_INSTALL_LOCALSTATEDIR', '%{_localstatedir}')
         .. ' %{!?scl:-DENABLE_RPM=ON}'
         .. ' %{?scl:-DENABLE_RPM_SCL=ON}'
-        .. dev_with('client', 'ENABLE_CLIENT')
         .. dev_with('postgresql', 'WITH_POSTGRESQL')
         .. dev_with('mysql', 'WITH_MYSQL')
 
@@ -201,24 +199,11 @@
 "%{_datadir}/doc/tarantool/box-protocol.txt"
 "%{_mandir}/man1/tarantool.1.gz"
 
-<<<<<<< HEAD
 "%{_bindir}/tarantool"
-"%{_bindir}/tarantool_multi.sh"
-"%{_bindir}/tarantool_deploy.sh"
-%{!?scl: "%{_sysconfdir}/init.d/tarantool"}
-
-
-=======
-"%{_bindir}/tarantool_box"
 %{!?scl:"%{_bindir}/tarantool_multi.sh"}
 %{!?scl:"%{_bindir}/tarantool_deploy.sh"}
 %{!?scl:"%{_sysconfdir}/init.d/tarantool_box"}
 
-
-%{!?scl:%dir "%{_sysconfdir}/tarantool"}
-%{!?scl:%config(noreplace) "%{_sysconfdir}/tarantool/tarantool.cfg"}
-
->>>>>>> 343028df
 %files sql-module
 %defattr(-,root,root,-)
 %dir "%{_datadir}/tarantool"
