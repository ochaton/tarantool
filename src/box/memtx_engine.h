#ifndef TARANTOOL_BOX_MEMTX_ENGINE_H_INCLUDED
#define TARANTOOL_BOX_MEMTX_ENGINE_H_INCLUDED
/*
 * Copyright 2010-2016, Tarantool AUTHORS, please see AUTHORS file.
 *
 * Redistribution and use in source and binary forms, with or
 * without modification, are permitted provided that the following
 * conditions are met:
 *
 * 1. Redistributions of source code must retain the above
 *    copyright notice, this list of conditions and the
 *    following disclaimer.
 *
 * 2. Redistributions in binary form must reproduce the above
 *    copyright notice, this list of conditions and the following
 *    disclaimer in the documentation and/or other materials
 *    provided with the distribution.
 *
 * THIS SOFTWARE IS PROVIDED BY <COPYRIGHT HOLDER> ``AS IS'' AND
 * ANY EXPRESS OR IMPLIED WARRANTIES, INCLUDING, BUT NOT LIMITED
 * TO, THE IMPLIED WARRANTIES OF MERCHANTABILITY AND FITNESS FOR
 * A PARTICULAR PURPOSE ARE DISCLAIMED. IN NO EVENT SHALL
 * <COPYRIGHT HOLDER> OR CONTRIBUTORS BE LIABLE FOR ANY DIRECT,
 * INDIRECT, INCIDENTAL, SPECIAL, EXEMPLARY, OR CONSEQUENTIAL
 * DAMAGES (INCLUDING, BUT NOT LIMITED TO, PROCUREMENT OF
 * SUBSTITUTE GOODS OR SERVICES; LOSS OF USE, DATA, OR PROFITS; OR
 * BUSINESS INTERRUPTION) HOWEVER CAUSED AND ON ANY THEORY OF
 * LIABILITY, WHETHER IN CONTRACT, STRICT LIABILITY, OR TORT
 * (INCLUDING NEGLIGENCE OR OTHERWISE) ARISING IN ANY WAY OUT OF
 * THE USE OF THIS SOFTWARE, EVEN IF ADVISED OF THE POSSIBILITY OF
 * SUCH DAMAGE.
 */
#include <stdbool.h>
#include <stddef.h>
#include <stdint.h>
#include <small/quota.h>
#include <small/small.h>
#include <small/mempool.h>

#include "engine.h"
#include "xlog.h"
#include "salad/stailq.h"

#if defined(__cplusplus)
extern "C" {
#endif /* defined(__cplusplus) */

struct index;
struct fiber;
struct tuple;
struct tuple_format;

/**
 * The state of memtx recovery process.
 * There is a global state of the entire engine state of each
 * space. The state of a space is initialized from the engine
 * state when the space is created. The exception is system
 * spaces, which are always created in the final (OK) state.
 *
 * The states exist to speed up recovery: initial state
 * assumes write-only flow of sorted rows from a snapshot.
 * It's followed by a state for read-write recovery
 * of rows from the write ahead log; these rows are
 * inserted only into the primary key. The final
 * state is for a fully functional space.
 */
enum memtx_recovery_state {
	/** The space has no indexes. */
	MEMTX_INITIALIZED,
	/**
	 * The space has only the primary index, which is in
	 * write-only bulk insert mode.
	 */
	MEMTX_INITIAL_RECOVERY,
	/**
	 * The space has the primary index, which can be
	 * used for reads and writes, but secondary indexes are
	 * empty. The will be built at the end of recovery.
	 */
	MEMTX_FINAL_RECOVERY,
	/**
	 * The space and all its indexes are fully built.
	 */
	MEMTX_OK,
};

/** Memtx extents pool, available to statistics. */
extern struct mempool memtx_index_extent_pool;

struct memtx_engine {
	struct engine base;
	/** Engine recovery state. */
	enum memtx_recovery_state state;
	/** Non-zero if there is a checkpoint (snapshot) in progress. */
	struct checkpoint *checkpoint;
	/** The directory where to store snapshots. */
	struct xdir snap_dir;
	/** Limit disk usage of checkpointing (bytes per second). */
	uint64_t snap_io_rate_limit;
	/** Skip invalid snapshot records if this flag is set. */
	bool force_recovery;
	/** Common quota for tuples and indexes. */
	struct quota quota;
	/**
	 * Common slab arena for tuples and indexes.
	 * If you decide to use it for anything other than
	 * tuple_alloc or index_extent_pool, make sure this
	 * is reflected in box.slab.info(), @sa lua/slab.c.
	 */
	struct slab_arena arena;
	/** Slab cache for allocating tuples. */
	struct slab_cache slab_cache;
	/** Tuple allocator. */
	struct small_alloc alloc;
	/** Slab cache for allocating index extents. */
	struct slab_cache index_slab_cache;
	/** Index extent allocator. */
	struct mempool index_extent_pool;
	/**
	 * To ensure proper statement-level rollback in case
	 * of out of memory conditions, we maintain a number
	 * of slack memory extents reserved before a statement
	 * is begun. If there isn't enough slack memory,
	 * we don't begin the statement.
	 */
	int num_reserved_extents;
	void *reserved_extents;
	/** Maximal allowed tuple size, box.cfg.memtx_max_tuple_size. */
	size_t max_tuple_size;
	/** Incremented with each next snapshot. */
	uint32_t snapshot_version;
	/** Memory pool for tree index iterator. */
	struct mempool tree_iterator_pool;
	/** Memory pool for rtree index iterator. */
	struct mempool rtree_iterator_pool;
	/** Memory pool for hash index iterator. */
	struct mempool hash_iterator_pool;
	/** Memory pool for bitset index iterator. */
	struct mempool bitset_iterator_pool;
	/**
	 * Garbage collection fiber. Used for asynchronous
	 * destruction of dropped indexes.
	 */
	struct fiber *gc_fiber;
	/**
	 * Scheduled garbage collection tasks, linked by
	 * memtx_gc_task::link.
	 */
	struct stailq gc_queue;
};

struct memtx_gc_task;

struct memtx_gc_task_vtab {
	/**
	 * Free some objects associated with @task. If @task has
	 * no more objects to free, set flag @done.
	 */
	void (*run)(struct memtx_gc_task *task, bool *done);
	/**
	 * Destroy @task.
	 */
	void (*free)(struct memtx_gc_task *task);
};

/** Garbage collection task. */
struct memtx_gc_task {
	/** Link in memtx_engine::gc_queue. */
	struct stailq_entry link;
	/** Virtual function table. */
	const struct memtx_gc_task_vtab *vtab;
};

/**
 * Schedule a garbage collection task for execution.
 */
void
memtx_engine_schedule_gc(struct memtx_engine *memtx,
			 struct memtx_gc_task *task);

struct memtx_engine *
memtx_engine_new(const char *snap_dirname, bool force_recovery,
		 uint64_t tuple_arena_max_size,
		 uint32_t objsize_min, float alloc_factor);

int
memtx_engine_recover_snapshot(struct memtx_engine *memtx,
			      const struct vclock *vclock);

void
memtx_engine_set_snap_io_rate_limit(struct memtx_engine *memtx, double limit);

void
memtx_engine_set_max_tuple_size(struct memtx_engine *memtx, size_t max_size);

/** Allocate a memtx tuple. @sa tuple_new(). */
struct tuple *
memtx_tuple_new(struct tuple_format *format, const char *data, const char *end);

/** Free a memtx tuple. @sa tuple_delete(). */
void
memtx_tuple_delete(struct tuple_format *format, struct tuple *tuple);

/** Tuple format vtab for memtx engine. */
extern struct tuple_format_vtab memtx_tuple_format_vtab;

enum {
	MEMTX_EXTENT_SIZE = 16 * 1024,
	MEMTX_SLAB_SIZE = 4 * 1024 * 1024
};

/**
 * Allocate a block of size MEMTX_EXTENT_SIZE for memtx index
 * @ctx must point to memtx engine
 */
void *
memtx_index_extent_alloc(void *ctx);

/**
 * Free a block previously allocated by memtx_index_extent_alloc
 * @ctx must point to memtx engine
 */
void
memtx_index_extent_free(void *ctx, void *extent);

/**
 * Reserve num extents in pool.
 * Ensure that next num extent_alloc will succeed w/o an error
 */
int
<<<<<<< HEAD
memtx_index_extent_reserve(int num);

/**
 * Free all tuples referenced by the given index.
 */
void
memtx_index_prune(struct index *index);

/*
 * The following two methods are used by all kinds of memtx indexes
 * to delete tuples stored in the space when the primary index is
 * destroyed.
 */
void
memtx_index_abort_create(struct index *index);
void
memtx_index_commit_drop(struct index *index);
=======
memtx_index_extent_reserve(struct memtx_engine *memtx, int num);
>>>>>>> 39c8b526

/**
 * Generic implementation of index_vtab::def_change_requires_rebuild,
 * common for all kinds of memtx indexes.
 */
bool
memtx_index_def_change_requires_rebuild(struct index *index,
					const struct index_def *new_def);

#if defined(__cplusplus)
} /* extern "C" */

#include "diag.h"

static inline struct memtx_engine *
memtx_engine_new_xc(const char *snap_dirname, bool force_recovery,
		    uint64_t tuple_arena_max_size,
		    uint32_t objsize_min, float alloc_factor)
{
	struct memtx_engine *memtx;
	memtx = memtx_engine_new(snap_dirname, force_recovery,
				 tuple_arena_max_size,
				 objsize_min, alloc_factor);
	if (memtx == NULL)
		diag_raise();
	return memtx;
}

static inline void
memtx_engine_recover_snapshot_xc(struct memtx_engine *memtx,
				 const struct vclock *vclock)
{
	if (memtx_engine_recover_snapshot(memtx, vclock) != 0)
		diag_raise();
}

#endif /* defined(__plusplus) */

#endif /* TARANTOOL_BOX_MEMTX_ENGINE_H_INCLUDED */<|MERGE_RESOLUTION|>--- conflicted
+++ resolved
@@ -228,27 +228,7 @@
  * Ensure that next num extent_alloc will succeed w/o an error
  */
 int
-<<<<<<< HEAD
-memtx_index_extent_reserve(int num);
-
-/**
- * Free all tuples referenced by the given index.
- */
-void
-memtx_index_prune(struct index *index);
-
-/*
- * The following two methods are used by all kinds of memtx indexes
- * to delete tuples stored in the space when the primary index is
- * destroyed.
- */
-void
-memtx_index_abort_create(struct index *index);
-void
-memtx_index_commit_drop(struct index *index);
-=======
 memtx_index_extent_reserve(struct memtx_engine *memtx, int num);
->>>>>>> 39c8b526
 
 /**
  * Generic implementation of index_vtab::def_change_requires_rebuild,
