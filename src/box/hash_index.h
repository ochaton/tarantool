#ifndef TARANTOOL_BOX_HASH_INDEX_H_INCLUDED
#define TARANTOOL_BOX_HASH_INDEX_H_INCLUDED
/*
 * Redistribution and use in source and binary forms, with or
 * without modification, are permitted provided that the following
 * conditions are met:
 *
 * 1. Redistributions of source code must retain the above
 *    copyright notice, this list of conditions and the
 *    following disclaimer.
 *
 * 2. Redistributions in binary form must reproduce the above
 *    copyright notice, this list of conditions and the following
 *    disclaimer in the documentation and/or other materials
 *    provided with the distribution.
 *
 * THIS SOFTWARE IS PROVIDED BY <COPYRIGHT HOLDER> ``AS IS'' AND
 * ANY EXPRESS OR IMPLIED WARRANTIES, INCLUDING, BUT NOT LIMITED
 * TO, THE IMPLIED WARRANTIES OF MERCHANTABILITY AND FITNESS FOR
 * A PARTICULAR PURPOSE ARE DISCLAIMED. IN NO EVENT SHALL
 * <COPYRIGHT HOLDER> OR CONTRIBUTORS BE LIABLE FOR ANY DIRECT,
 * INDIRECT, INCIDENTAL, SPECIAL, EXEMPLARY, OR CONSEQUENTIAL
 * DAMAGES (INCLUDING, BUT NOT LIMITED TO, PROCUREMENT OF
 * SUBSTITUTE GOODS OR SERVICES; LOSS OF USE, DATA, OR PROFITS; OR
 * BUSINESS INTERRUPTION) HOWEVER CAUSED AND ON ANY THEORY OF
 * LIABILITY, WHETHER IN CONTRACT, STRICT LIABILITY, OR TORT
 * (INCLUDING NEGLIGENCE OR OTHERWISE) ARISING IN ANY WAY OUT OF
 * THE USE OF THIS SOFTWARE, EVEN IF ADVISED OF THE POSSIBILITY OF
 * SUCH DAMAGE.
 */

#include "index.h"

struct mh_index_t;

class HashIndex: public Index {
public:
	HashIndex(struct key_def *key_def);
	~HashIndex();

	virtual void reserve(uint32_t size_hint);
	virtual size_t size() const;
	virtual struct tuple *random(uint32_t rnd) const;
	virtual struct tuple *findByKey(const char *key, uint32_t part_count) const;
	virtual struct tuple *replace(struct tuple *old_tuple,
				      struct tuple *new_tuple,
				      enum dup_replace_mode mode);

	virtual struct iterator *allocIterator() const;
	virtual void initIterator(struct iterator *iterator,
				  enum iterator_type type,
				  const char *key, uint32_t part_count) const;
<<<<<<< HEAD
=======

	virtual void reserve(uint32_t n_tuples);
	virtual size_t memsize() const;

>>>>>>> 3961aab8
protected:
	struct mh_index_t *hash;
};

#endif /* TARANTOOL_BOX_HASH_INDEX_H_INCLUDED */<|MERGE_RESOLUTION|>--- conflicted
+++ resolved
@@ -50,13 +50,8 @@
 	virtual void initIterator(struct iterator *iterator,
 				  enum iterator_type type,
 				  const char *key, uint32_t part_count) const;
-<<<<<<< HEAD
-=======
-
-	virtual void reserve(uint32_t n_tuples);
 	virtual size_t memsize() const;
 
->>>>>>> 3961aab8
 protected:
 	struct mh_index_t *hash;
 };
