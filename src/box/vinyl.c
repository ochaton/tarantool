--- conflicted
+++ resolved
@@ -3876,14 +3876,9 @@
 	 * Note, there's no need in vy_tx_track() as the
 	 * tuple is already tracked in the secondary index.
 	 */
-<<<<<<< HEAD
+	struct tuple *full_tuple;
 	if (vy_point_lookup(it->lsm->pk, it->tx, vy_tx_read_view(it->tx),
-			    tuple, &tuple) != 0)
-=======
-	struct tuple *full_tuple;
-	if (vy_point_lookup(it->index->pk, it->tx, vy_tx_read_view(it->tx),
 			    tuple, &full_tuple) != 0)
->>>>>>> 47fe6ced
 		goto fail;
 	if (full_tuple == NULL) {
 		/*
@@ -3896,7 +3891,7 @@
 		 * next tuple.
 		 */
 		say_warn("%s: key %s missing in primary index",
-			 vy_index_name(it->index), vy_stmt_str(tuple));
+			 vy_lsm_name(it->lsm), vy_stmt_str(tuple));
 		goto next;
 	}
 	*ret = tuple_bless(full_tuple);
