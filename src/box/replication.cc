/*
 * Copyright 2010-2016, Tarantool AUTHORS, please see AUTHORS file.
 *
 * Redistribution and use in source and binary forms, with or
 * without modification, are permitted provided that the following
 * conditions are met:
 *
 * 1. Redistributions of source code must retain the above
 *    copyright notice, this list of conditions and the
 *    following disclaimer.
 *
 * 2. Redistributions in binary form must reproduce the above
 *    copyright notice, this list of conditions and the following
 *    disclaimer in the documentation and/or other materials
 *    provided with the distribution.
 *
 * THIS SOFTWARE IS PROVIDED BY <COPYRIGHT HOLDER> ``AS IS'' AND
 * ANY EXPRESS OR IMPLIED WARRANTIES, INCLUDING, BUT NOT LIMITED
 * TO, THE IMPLIED WARRANTIES OF MERCHANTABILITY AND FITNESS FOR
 * A PARTICULAR PURPOSE ARE DISCLAIMED. IN NO EVENT SHALL
 * <COPYRIGHT HOLDER> OR CONTRIBUTORS BE LIABLE FOR ANY DIRECT,
 * INDIRECT, INCIDENTAL, SPECIAL, EXEMPLARY, OR CONSEQUENTIAL
 * DAMAGES (INCLUDING, BUT NOT LIMITED TO, PROCUREMENT OF
 * SUBSTITUTE GOODS OR SERVICES; LOSS OF USE, DATA, OR PROFITS; OR
 * BUSINESS INTERRUPTION) HOWEVER CAUSED AND ON ANY THEORY OF
 * LIABILITY, WHETHER IN CONTRACT, STRICT LIABILITY, OR TORT
 * (INCLUDING NEGLIGENCE OR OTHERWISE) ARISING IN ANY WAY OUT OF
 * THE USE OF THIS SOFTWARE, EVEN IF ADVISED OF THE POSSIBILITY OF
 * SUCH DAMAGE.
 */

#include "replication.h"

#include <fiber.h> /* &cord->slabc */
#include <fiber_channel.h>
#include <scoped_guard.h>
#include <small/mempool.h>

#include "box.h"
#include "gc.h"
#include "error.h"
#include "relay.h"
#include "vclock.h" /* VCLOCK_MAX */
#include "sio.h"

uint32_t instance_id = REPLICA_ID_NIL;
struct tt_uuid INSTANCE_UUID;
struct tt_uuid REPLICASET_UUID;

double replication_timeout = 1.0; /* seconds */
double replication_connect_timeout = 4.0; /* seconds */
int replication_connect_quorum = REPLICATION_CONNECT_QUORUM_ALL;
double replication_sync_lag = 10.0; /* seconds */
bool replication_skip_conflict = false;

struct replicaset replicaset;

static int
replica_compare_by_uuid(const struct replica *a, const struct replica *b)
{
	return tt_uuid_compare(&a->uuid, &b->uuid);
}

rb_gen(MAYBE_UNUSED static, replica_hash_, replica_hash_t,
       struct replica, in_hash, replica_compare_by_uuid);

#define replica_hash_foreach_safe(hash, item, next) \
	for (item = replica_hash_first(hash); \
	     item != NULL && ((next = replica_hash_next(hash, item)) || 1); \
	     item = next)

/**
 * Return the number of replicas that have to be synchronized
 * in order to form a quorum in the replica set.
 */
static inline int
replicaset_quorum(void)
{
	return MIN(replication_connect_quorum, replicaset.applier.total);
}

void
replication_init(void)
{
	memset(&replicaset, 0, sizeof(replicaset));
	replica_hash_new(&replicaset.hash);
	rlist_create(&replicaset.anon);
	vclock_create(&replicaset.vclock);
	fiber_cond_create(&replicaset.applier.cond);
	replicaset.replica_by_id = (struct replica **)calloc(VCLOCK_MAX, sizeof(struct replica *));
	latch_create(&replicaset.applier.order_latch);
}

void
replication_free(void)
{
	free(replicaset.replica_by_id);
	fiber_cond_destroy(&replicaset.applier.cond);
}

void
replica_check_id(uint32_t replica_id)
{
        if (replica_id == REPLICA_ID_NIL)
		tnt_raise(ClientError, ER_REPLICA_ID_IS_RESERVED,
			  (unsigned) replica_id);
	if (replica_id >= VCLOCK_MAX)
		tnt_raise(LoggedError, ER_REPLICA_MAX,
			  (unsigned) replica_id);
        if (replica_id == ::instance_id)
		tnt_raise(ClientError, ER_LOCAL_INSTANCE_ID_IS_READ_ONLY,
			  (unsigned) replica_id);
}

/* Return true if replica doesn't have id, relay and applier */
static bool
replica_is_orphan(struct replica *replica)
{
	assert(replica->relay != NULL);
	return replica->id == REPLICA_ID_NIL && replica->applier == NULL &&
	       relay_get_state(replica->relay) != RELAY_FOLLOW;
}

static void
replica_on_applier_state_f(struct trigger *trigger, void *event);

static struct replica *
replica_new(void)
{
	struct replica *replica = (struct replica *)
			malloc(sizeof(struct replica));
	if (replica == NULL) {
		tnt_raise(OutOfMemory, sizeof(*replica), "malloc",
			  "struct replica");
	}
	replica->relay = relay_new(replica);
	if (replica->relay == NULL) {
		free(replica);
		diag_raise();
	}
	replica->id = 0;
	replica->uuid = uuid_nil;
	replica->applier = NULL;
	replica->gc = NULL;
	rlist_create(&replica->in_anon);
	trigger_create(&replica->on_applier_state,
		       replica_on_applier_state_f, NULL, NULL);
	replica->applier_sync_state = APPLIER_DISCONNECTED;
	latch_create(&replica->order_latch);
	return replica;
}

static void
replica_delete(struct replica *replica)
{
	assert(replica_is_orphan(replica));
	if (replica->relay != NULL)
		relay_delete(replica->relay);
	if (replica->gc != NULL)
		gc_consumer_unregister(replica->gc);
	TRASH(replica);
	free(replica);
}

struct replica *
replicaset_add(uint32_t replica_id, const struct tt_uuid *replica_uuid)
{
	assert(!tt_uuid_is_nil(replica_uuid));
	assert(replica_id != REPLICA_ID_NIL && replica_id < VCLOCK_MAX);

	assert(replica_by_uuid(replica_uuid) == NULL);
	struct replica *replica = replica_new();
	replica->uuid = *replica_uuid;
	replica_hash_insert(&replicaset.hash, replica);
	replica_set_id(replica, replica_id);
	return replica;
}

void
replica_set_id(struct replica *replica, uint32_t replica_id)
{
	assert(replica_id < VCLOCK_MAX);
	assert(replica->id == REPLICA_ID_NIL); /* replica id is read-only */
	replica->id = replica_id;

	if (tt_uuid_is_equal(&INSTANCE_UUID, &replica->uuid)) {
		/* Assign local replica id */
		assert(instance_id == REPLICA_ID_NIL);
		instance_id = replica_id;
	}
	replicaset.replica_by_id[replica_id] = replica;
}

void
replica_clear_id(struct replica *replica)
{
	assert(replica->id != REPLICA_ID_NIL && replica->id != instance_id);
	/*
	 * Don't remove replicas from vclock here.
	 * The vclock_sum() must always grow, it is a core invariant of
	 * the recovery subsystem. Further attempts to register a replica
	 * with the removed replica_id will re-use LSN from the last value.
	 * Replicas with LSN == 0 also can't not be safely removed.
	 * Some records may arrive later on due to asynchronous nature of
	 * replication.
	 */
	replicaset.replica_by_id[replica->id] = NULL;
	replica->id = REPLICA_ID_NIL;
	/*
	 * The replica will never resubscribe so we don't need to keep
	 * WALs for it anymore. Unregister it with the garbage collector
	 * if the relay thread is stopped. In case the relay thread is
	 * still running, it may need to access replica->gc so leave the
	 * job to replica_clear_relay, which will be called as soon as
	 * the relay thread exits.
	 */
	if (replica->gc != NULL && replica->relay == NULL) {
		gc_consumer_unregister(replica->gc);
		replica->gc = NULL;
	}
	if (replica_is_orphan(replica)) {
		replica_hash_remove(&replicaset.hash, replica);
		replica_delete(replica);
	}
}

static void
replica_set_applier(struct replica *replica, struct applier *applier)
{
	assert(replica->applier == NULL);
	replica->applier = applier;
	trigger_add(&replica->applier->on_state,
		    &replica->on_applier_state);
}

static void
replica_clear_applier(struct replica *replica)
{
	assert(replica->applier != NULL);
	replica->applier = NULL;
	trigger_clear(&replica->on_applier_state);
}

static void
replica_on_applier_sync(struct replica *replica)
{
	assert(replica->applier_sync_state == APPLIER_CONNECTED);

	replica->applier_sync_state = APPLIER_SYNC;
	replicaset.applier.synced++;

	replicaset_check_quorum();
}

static void
replica_on_applier_connect(struct replica *replica)
{
	struct applier *applier = replica->applier;

	assert(tt_uuid_is_nil(&replica->uuid));
	assert(!tt_uuid_is_nil(&applier->uuid));
	assert(replica->applier_sync_state == APPLIER_DISCONNECTED);

	replica->uuid = applier->uuid;

	struct replica *orig = replica_hash_search(&replicaset.hash, replica);
	if (orig != NULL && orig->applier != NULL) {
		say_error("duplicate connection to the same replica: "
			  "instance uuid %s, addr1 %s, addr2 %s",
			  tt_uuid_str(&orig->uuid), applier->source,
			  orig->applier->source);
		fiber_cancel(fiber());
		/*
		 * Raise an exception to force the applier
		 * to disconnect.
		 */
		fiber_testcancel();
	}

	rlist_del_entry(replica, in_anon);

	if (orig != NULL) {
		/* Use existing struct replica */
		replica_set_applier(orig, applier);
		replica_clear_applier(replica);
		replica_delete(replica);
		replica = orig;
	} else {
		/* Add a new struct replica */
		replica_hash_insert(&replicaset.hash, replica);
	}

	replica->applier_sync_state = APPLIER_CONNECTED;
	replicaset.applier.connected++;
}

static void
replica_on_applier_reconnect(struct replica *replica)
{
	struct applier *applier = replica->applier;

	assert(!tt_uuid_is_nil(&replica->uuid));
	assert(!tt_uuid_is_nil(&applier->uuid));
	assert(replica->applier_sync_state == APPLIER_LOADING ||
	       replica->applier_sync_state == APPLIER_DISCONNECTED);

	if (replica->applier_sync_state == APPLIER_LOADING) {
		assert(replicaset.applier.loading > 0);
		replicaset.applier.loading--;
	}

	if (!tt_uuid_is_equal(&replica->uuid, &applier->uuid)) {
		/*
		 * Master's UUID changed, most likely because it was
		 * rebootstrapped. Try to look up a replica matching
		 * the new UUID and reassign the applier to it.
		 */
		struct replica *orig = replica_by_uuid(&applier->uuid);
		if (orig == NULL) {
			orig = replica_new();
			orig->uuid = applier->uuid;
			replica_hash_insert(&replicaset.hash, orig);
		}

		if (orig->applier != NULL) {
			tnt_raise(ClientError, ER_CFG, "replication",
				  "duplicate connection to the same replica");
		}

		replica_set_applier(orig, applier);
		replica_clear_applier(replica);
		replica->applier_sync_state = APPLIER_DISCONNECTED;
		replica = orig;
	}

	replica->applier_sync_state = APPLIER_CONNECTED;
	replicaset.applier.connected++;
}

static void
replica_on_applier_disconnect(struct replica *replica)
{
	switch (replica->applier_sync_state) {
	case APPLIER_SYNC:
		assert(replicaset.applier.synced > 0);
		replicaset.applier.synced--;
		FALLTHROUGH;
	case APPLIER_CONNECTED:
		assert(replicaset.applier.connected > 0);
		replicaset.applier.connected--;
		break;
	case APPLIER_DISCONNECTED:
		break;
	default:
		unreachable();
	}
	replica->applier_sync_state = replica->applier->state;
	if (replica->applier_sync_state == APPLIER_LOADING)
		replicaset.applier.loading++;
}

static void
replica_on_applier_state_f(struct trigger *trigger, void *event)
{
	(void)event;
	struct replica *replica = container_of(trigger,
			struct replica, on_applier_state);
	switch (replica->applier->state) {
	case APPLIER_CONNECTED:
		if (tt_uuid_is_nil(&replica->uuid))
			replica_on_applier_connect(replica);
		else
			replica_on_applier_reconnect(replica);
		break;
	case APPLIER_LOADING:
	case APPLIER_DISCONNECTED:
		replica_on_applier_disconnect(replica);
		break;
	case APPLIER_FOLLOW:
		replica_on_applier_sync(replica);
		break;
	case APPLIER_OFF:
		/*
		 * Connection to self, duplicate connection
		 * to the same master, or the applier fiber
		 * has been cancelled. Assume synced.
		 */
		replica_on_applier_sync(replica);
		break;
	case APPLIER_STOPPED:
		/* Unrecoverable error. */
		replica_on_applier_disconnect(replica);
		break;
	default:
		break;
	}
	fiber_cond_signal(&replicaset.applier.cond);
}

/**
 * Update the replica set with new "applier" objects
 * upon reconfiguration of box.cfg.replication.
 */
static void
replicaset_update(struct applier **appliers, int count)
{
	replica_hash_t uniq;
	memset(&uniq, 0, sizeof(uniq));
	replica_hash_new(&uniq);
	RLIST_HEAD(anon_replicas);
	struct replica *replica, *next;
	struct applier *applier;

	auto uniq_guard = make_scoped_guard([&]{
		replica_hash_foreach_safe(&uniq, replica, next) {
			replica_hash_remove(&uniq, replica);
			replica_delete(replica);
		}
	});

	/* Check for duplicate UUID */
	for (int i = 0; i < count; i++) {
		applier = appliers[i];
		replica = replica_new();
		replica_set_applier(replica, applier);

		if (applier->state != APPLIER_CONNECTED) {
			/*
			 * The replica has not received its UUID from
			 * the master yet and thus cannot be added to
			 * the replica set. Instead, add it to the list
			 * of anonymous replicas and setup a trigger
			 * that will insert it into the replica set
			 * when it is finally connected.
			 */
			rlist_add_entry(&anon_replicas, replica, in_anon);
			continue;
		}

		assert(!tt_uuid_is_nil(&applier->uuid));
		replica->uuid = applier->uuid;

		if (replica_hash_search(&uniq, replica) != NULL) {
			tnt_raise(ClientError, ER_CFG, "replication",
				  "duplicate connection to the same replica");
		}
		replica_hash_insert(&uniq, replica);
	}

	/*
	 * All invariants and conditions are checked, now it is safe to
	 * apply the new configuration. Nothing can fail after this point.
	 */

	/* Prune old appliers */
	replicaset_foreach(replica) {
		if (replica->applier == NULL)
			continue;
		applier = replica->applier;
		replica_clear_applier(replica);
		replica->applier_sync_state = APPLIER_DISCONNECTED;
		applier_stop(applier);
		applier_delete(applier);
	}
	rlist_foreach_entry_safe(replica, &replicaset.anon, in_anon, next) {
		applier = replica->applier;
		replica_clear_applier(replica);
		replica_delete(replica);
		applier_stop(applier);
		applier_delete(applier);
	}
	rlist_create(&replicaset.anon);

	/* Save new appliers */
	replicaset.applier.total = count;
	replicaset.applier.connected = 0;
	replicaset.applier.loading = 0;
	replicaset.applier.synced = 0;

	replica_hash_foreach_safe(&uniq, replica, next) {
		replica_hash_remove(&uniq, replica);

		struct replica *orig = replica_hash_search(&replicaset.hash,
							   replica);
		if (orig != NULL) {
			/* Use existing struct replica */
			replica_set_applier(orig, replica->applier);
			replica_clear_applier(replica);
			replica_delete(replica);
			replica = orig;
		} else {
			/* Add a new struct replica */
			replica_hash_insert(&replicaset.hash, replica);
		}

		replica->applier_sync_state = APPLIER_CONNECTED;
		replicaset.applier.connected++;
	}
	rlist_swap(&replicaset.anon, &anon_replicas);

	assert(replica_hash_first(&uniq) == NULL);
	replica_hash_foreach_safe(&replicaset.hash, replica, next) {
		if (replica_is_orphan(replica)) {
			replica_hash_remove(&replicaset.hash, replica);
			replica_delete(replica);
		}
	}
}

/**
 * Replica set configuration state, shared among appliers.
 */
struct replicaset_connect_state {
	/** Number of successfully connected appliers. */
	int connected;
	/** Number of appliers that failed to connect. */
	int failed;
	/** Signaled when an applier connects or stops. */
	struct fiber_cond wakeup;
};

struct applier_on_connect {
	struct trigger base;
	struct replicaset_connect_state *state;
};

static void
applier_on_connect_f(struct trigger *trigger, void *event)
{
	struct applier_on_connect *on_connect = container_of(trigger,
					struct applier_on_connect, base);
	struct replicaset_connect_state *state = on_connect->state;
	struct applier *applier = (struct applier *)event;

	switch (applier->state) {
	case APPLIER_OFF:
	case APPLIER_STOPPED:
		state->failed++;
		break;
	case APPLIER_CONNECTED:
		state->connected++;
		break;
	default:
		return;
	}
	fiber_cond_signal(&state->wakeup);
	applier_pause(applier);
}

void
replicaset_connect(struct applier **appliers, int count,
		   double timeout, bool connect_all)
{
	if (count == 0) {
		/* Cleanup the replica set. */
		replicaset_update(appliers, count);
		return;
	}
	say_verbose("connecting to %d replicas", count);

	/*
	 * Simultaneously connect to remote peers to receive their UUIDs
	 * and fill the resulting set:
	 *
	 * - create a single control channel;
	 * - register a trigger in each applier to wake up our
	 *   fiber via this channel when the remote peer becomes
	 *   connected and a UUID is received;
	 * - wait up to CONNECT_TIMEOUT seconds for `count` messages;
	 * - on timeout, raise a CFG error, cancel and destroy
	 *   the freshly created appliers (done in a guard);
	 * - an success, unregister the trigger, check the UUID set
	 *   for duplicates, fill the result set, return.
	 */

	/* Memory for on_state triggers registered in appliers */
	struct applier_on_connect triggers[VCLOCK_MAX];

	struct replicaset_connect_state state;
	state.connected = state.failed = 0;
	fiber_cond_create(&state.wakeup);

	/* Add triggers and start simulations connection to remote peers */
	for (int i = 0; i < count; i++) {
		struct applier *applier = appliers[i];
		struct applier_on_connect *trigger = &triggers[i];
		/* Register a trigger to wake us up when peer is connected */
		trigger_create(&trigger->base, applier_on_connect_f, NULL, NULL);
		trigger->state = &state;
		trigger_add(&applier->on_state, &trigger->base);
		/* Start background connection */
		applier_start(applier);
	}

	while (state.connected < count) {
		double wait_start = ev_monotonic_now(loop());
		if (fiber_cond_wait_timeout(&state.wakeup, timeout) != 0)
			break;
		if (state.failed > 0 && connect_all)
			break;
		timeout -= ev_monotonic_now(loop()) - wait_start;
	}
	if (state.connected < count) {
		say_crit("failed to connect to %d out of %d replicas",
			 count - state.connected, count);
		/* Timeout or connection failure. */
		if (connect_all)
			goto error;
	} else {
		say_verbose("connected to %d replicas", state.connected);
	}

	for (int i = 0; i < count; i++) {
		/* Unregister the temporary trigger used to wake us up */
		trigger_clear(&triggers[i].base);
		/*
		 * Stop appliers that failed to connect.
		 * They will be restarted once we proceed
		 * to 'subscribe', see replicaset_follow().
		 */
		struct applier *applier = appliers[i];
		if (applier->state != APPLIER_CONNECTED)
			applier_stop(applier);
	}

	/* Now all the appliers are connected, update the replica set. */
	replicaset_update(appliers, count);
	return;
error:
	/* Destroy appliers */
	for (int i = 0; i < count; i++) {
		trigger_clear(&triggers[i].base);
		applier_stop(appliers[i]);
	}

	/* ignore original error */
	tnt_raise(ClientError, ER_CFG, "replication",
		  "failed to connect to one or more replicas");
}

bool
replicaset_needs_rejoin(struct replica **master)
{
	struct replica *leader = NULL;
	replicaset_foreach(replica) {
		struct applier *applier = replica->applier;
		if (applier == NULL)
			continue;

		const struct ballot *ballot = &applier->ballot;
		if (vclock_compare(&ballot->gc_vclock,
				   &replicaset.vclock) <= 0) {
			/*
			 * There's at least one master that still stores
			 * WALs needed by this instance. Proceed to local
			 * recovery.
			 */
			return false;
		}

		const char *addr_str = sio_strfaddr(&applier->addr,
						applier->addr_len);
		char *local_vclock_str = vclock_to_string(&replicaset.vclock);
		char *remote_vclock_str = vclock_to_string(&ballot->vclock);
		char *gc_vclock_str = vclock_to_string(&ballot->gc_vclock);

		say_info("can't follow %s: required %s available %s",
			 addr_str, local_vclock_str, gc_vclock_str);

		if (vclock_compare(&replicaset.vclock, &ballot->vclock) > 0) {
			/*
			 * Replica has some rows that are not present on
			 * the master. Don't rebootstrap as we don't want
			 * to lose any data.
			 */
			say_info("can't rebootstrap from %s: "
				 "replica has local rows: local %s remote %s",
				 addr_str, local_vclock_str, remote_vclock_str);
			goto next;
		}

		/* Prefer a master with the max vclock. */
		if (leader == NULL ||
		    vclock_sum(&ballot->vclock) >
		    vclock_sum(&leader->applier->ballot.vclock))
			leader = replica;
next:
		free(local_vclock_str);
		free(remote_vclock_str);
		free(gc_vclock_str);
	}
	if (leader == NULL)
		return false;

	*master = leader;
	return true;
}

void
replicaset_follow(void)
{
	if (replicaset.applier.total == 0) {
		/*
		 * Replication is not configured.
		 */
		box_clear_orphan();
		return;
	}
	struct replica *replica;
	replicaset_foreach(replica) {
		/* Resume connected appliers. */
		if (replica->applier != NULL)
			applier_resume(replica->applier);
	}
	rlist_foreach_entry(replica, &replicaset.anon, in_anon) {
		/* Restart appliers that failed to connect. */
		applier_start(replica->applier);
	}
	if (replicaset_quorum() == 0) {
		/*
		 * Leaving orphan mode immediately since
		 * replication_connect_quorum is set to 0.
		 */
		box_clear_orphan();
	}
}

void
replicaset_sync(void)
{
	int quorum = replicaset_quorum();

	if (quorum == 0)
		return;

	say_verbose("synchronizing with %d replicas", quorum);

	/*
	 * Wait until all connected replicas synchronize up to
	 * replication_sync_lag
	 */
	while (replicaset.applier.synced < quorum &&
	       replicaset.applier.connected +
	       replicaset.applier.loading >= quorum)
		fiber_cond_wait(&replicaset.applier.cond);

	if (replicaset.applier.synced < quorum) {
		/*
		 * Not enough replicas connected to form a quorum.
		 * Do not stall configuration, leave the instance
		 * in 'orphan' state.
		 */
		say_crit("entering orphan mode");
		return;
	}

	say_crit("replica set sync complete, quorum of %d "
		 "replicas formed", quorum);
}

void
replicaset_check_quorum(void)
{
	if (replicaset.applier.synced >= replicaset_quorum()) {
		if (replicaset_quorum() > 0)
			say_crit("leaving orphan mode");
		box_clear_orphan();
	}
}

void
replica_on_relay_stop(struct replica *replica)
{
<<<<<<< HEAD
=======
	assert(replica->id != REPLICA_ID_NIL);
	assert(replica->relay == NULL);
	replica->relay = relay;
}

void
replica_clear_relay(struct replica *replica)
{
	assert(replica->relay != NULL);
	replica->relay = NULL;
	/*
	 * If the replica was evicted from the cluster, we don't
	 * need to keep WALs for it anymore. Unregister it with
	 * the garbage collector then. See also replica_clear_id.
	 */
	assert(replica->gc != NULL);
	if (replica->id == REPLICA_ID_NIL) {
		gc_consumer_unregister(replica->gc);
		replica->gc = NULL;
	}
>>>>>>> ea28a925
	if (replica_is_orphan(replica)) {
		replica_hash_remove(&replicaset.hash, replica);
		replica_delete(replica);
	}
}

struct replica *
replicaset_first(void)
{
	return replica_hash_first(&replicaset.hash);
}

struct replica *
replicaset_next(struct replica *replica)
{
	return replica_hash_next(&replicaset.hash, replica);
}

/**
 * Compare vclock and read only mode of all connected
 * replicas and elect a leader.
 * Initiallly, skip read-only replicas, since they
 * can not properly act as bootstrap masters (register
 * new nodes in _cluster table). If there are no read-write
 * replicas, choose a read-only replica with biggest vclock
 * as a leader, in hope it will become read-write soon.
 */
static struct replica *
replicaset_round(bool skip_ro)
{
	struct replica *leader = NULL;
	replicaset_foreach(replica) {
		struct applier *applier = replica->applier;
		if (applier == NULL)
			continue;
		/**
		 * While bootstrapping a new cluster, read-only
		 * replicas shouldn't be considered as a leader.
		 * The only exception if there is no read-write
		 * replicas since there is still a possibility
		 * that all replicas exist in cluster table.
		 */
		if (skip_ro && applier->ballot.is_ro)
			continue;
		if (leader == NULL) {
			leader = replica;
			continue;
		}
		/*
		 * Choose the replica with the most advanced
		 * vclock. If there are two or more replicas
		 * with the same vclock, prefer the one with
		 * the lowest uuid.
		 */
		int cmp = vclock_compare(&applier->ballot.vclock,
				&leader->applier->ballot.vclock);
		if (cmp < 0)
			continue;
		if (cmp == 0 && tt_uuid_compare(&replica->uuid,
						&leader->uuid) > 0)
			continue;
		leader = replica;
	}
	return leader;
}

struct replica *
replicaset_leader(void)
{
	bool skip_ro = true;
	/**
	 * Two loops, first prefers read-write replicas among others.
	 * Second for backward compatibility, if there is no such
	 * replicas at all.
	 */
	struct replica *leader = replicaset_round(skip_ro);
	if (leader == NULL) {
		skip_ro = false;
		leader = replicaset_round(skip_ro);
	}

	return leader;
}

struct replica *
replica_by_uuid(const struct tt_uuid *uuid)
{
	struct replica key;
	key.uuid = *uuid;
	return replica_hash_search(&replicaset.hash, &key);
}

struct replica *
replica_by_id(uint32_t replica_id)
{
	return replicaset.replica_by_id[replica_id];
}<|MERGE_RESOLUTION|>--- conflicted
+++ resolved
@@ -211,10 +211,11 @@
 	 * WALs for it anymore. Unregister it with the garbage collector
 	 * if the relay thread is stopped. In case the relay thread is
 	 * still running, it may need to access replica->gc so leave the
-	 * job to replica_clear_relay, which will be called as soon as
+	 * job to replica_on_relay_stop, which will be called as soon as
 	 * the relay thread exits.
 	 */
-	if (replica->gc != NULL && replica->relay == NULL) {
+	if (replica->gc != NULL &&
+	    relay_get_state(replica->relay) != RELAY_FOLLOW) {
 		gc_consumer_unregister(replica->gc);
 		replica->gc = NULL;
 	}
@@ -771,18 +772,6 @@
 void
 replica_on_relay_stop(struct replica *replica)
 {
-<<<<<<< HEAD
-=======
-	assert(replica->id != REPLICA_ID_NIL);
-	assert(replica->relay == NULL);
-	replica->relay = relay;
-}
-
-void
-replica_clear_relay(struct replica *replica)
-{
-	assert(replica->relay != NULL);
-	replica->relay = NULL;
 	/*
 	 * If the replica was evicted from the cluster, we don't
 	 * need to keep WALs for it anymore. Unregister it with
@@ -793,7 +782,6 @@
 		gc_consumer_unregister(replica->gc);
 		replica->gc = NULL;
 	}
->>>>>>> ea28a925
 	if (replica_is_orphan(replica)) {
 		replica_hash_remove(&replicaset.hash, replica);
 		replica_delete(replica);
