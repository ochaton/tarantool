/*
 * Copyright 2010-2016, Tarantool AUTHORS, please see AUTHORS file.
 *
 * Redistribution and use in source and binary forms, with or
 * without modification, are permitted provided that the following
 * conditions are met:
 *
 * 1. Redistributions of source code must retain the above
 *    copyright notice, this list of conditions and the
 *    following disclaimer.
 *
 * 2. Redistributions in binary form must reproduce the above
 *    copyright notice, this list of conditions and the following
 *    disclaimer in the documentation and/or other materials
 *    provided with the distribution.
 *
 * THIS SOFTWARE IS PROVIDED BY <COPYRIGHT HOLDER> ``AS IS'' AND
 * ANY EXPRESS OR IMPLIED WARRANTIES, INCLUDING, BUT NOT LIMITED
 * TO, THE IMPLIED WARRANTIES OF MERCHANTABILITY AND FITNESS FOR
 * A PARTICULAR PURPOSE ARE DISCLAIMED. IN NO EVENT SHALL
 * <COPYRIGHT HOLDER> OR CONTRIBUTORS BE LIABLE FOR ANY DIRECT,
 * INDIRECT, INCIDENTAL, SPECIAL, EXEMPLARY, OR CONSEQUENTIAL
 * DAMAGES (INCLUDING, BUT NOT LIMITED TO, PROCUREMENT OF
 * SUBSTITUTE GOODS OR SERVICES; LOSS OF USE, DATA, OR PROFITS; OR
 * BUSINESS INTERRUPTION) HOWEVER CAUSED AND ON ANY THEORY OF
 * LIABILITY, WHETHER IN CONTRACT, STRICT LIABILITY, OR TORT
 * (INCLUDING NEGLIGENCE OR OTHERWISE) ARISING IN ANY WAY OUT OF
 * THE USE OF THIS SOFTWARE, EVEN IF ADVISED OF THE POSSIBILITY OF
 * SUCH DAMAGE.
 */
#include "phia.h"

#include <stdlib.h>
#include <stddef.h>
#include <stdarg.h>
#include <stdio.h>
#include <stdint.h>
#include <inttypes.h>
#include <limits.h>
#include <math.h>
#include <string.h>
#include <ctype.h>
#include <assert.h>
#include <pthread.h>
#include <sys/types.h>
#include <sys/stat.h>
#include <sys/uio.h>
#include <sys/mman.h>
#include <sys/time.h>
#include <unistd.h>
#include <time.h>
#include <fcntl.h>
#include <dirent.h>
#include <errno.h>

#include <lz4.h>
#include <lz4frame.h>
#include <zstd_static.h>

#include <bit/bit.h>
#include <small/rlist.h>

#include "trivia/util.h"
#include "crc32.h"
#include "clock.h"
#include "trivia/config.h"
#include "tt_pthread.h"
#include "assoc.h"
#include "cfg.h"

#include "key_def.h"

#include "box/errcode.h"
#include "diag.h"

#define ssunused __attribute__((unused))

#define ss_cmp(a, b) \
	((a) == (b) ? 0 : (((a) > (b)) ? 1 : -1))

struct sspath {
	char path[PATH_MAX];
};

static inline void
ss_pathinit(struct sspath *p)
{
	p->path[0] = 0;
}

static inline void
ss_pathset(struct sspath *p, char *fmt, ...)
{
	va_list args;
	va_start(args, fmt);
	vsnprintf(p->path, sizeof(p->path), fmt, args);
	va_end(args);
}

static inline void
ss_path(struct sspath *p, char *dir, uint64_t id, char *ext)
{
	ss_pathset(p, "%s/%020"PRIu64"%s", dir, id, ext);
}

static inline void
ss_pathcompound(struct sspath *p, char *dir, uint64_t a, uint64_t b, char *ext)
{
	ss_pathset(p, "%s/%020"PRIu64".%020"PRIu64"%s", dir, a, b, ext);
}

static inline char*
ss_pathof(struct sspath *p) {
	return p->path;
}

static inline int
ss_pathis_set(struct sspath *p) {
	return p->path[0] != 0;
}

struct ssiov {
	struct iovec *v;
	int iovmax;
	int iovc;
};

static inline void
ss_iovinit(struct ssiov *v, struct iovec *vp, int max)
{
	v->v = vp;
	v->iovc = 0;
	v->iovmax = max;
}

static inline void
ss_iovadd(struct ssiov *v, void *ptr, size_t size)
{
	assert(v->iovc < v->iovmax);
	v->v[v->iovc].iov_base = ptr;
	v->v[v->iovc].iov_len = size;
	v->iovc++;
}

struct ssmmap {
	char *p;
	size_t size;
};

struct ssvfs;

struct ssvfsif {
	int     (*init)(struct ssvfs*, va_list);
	void    (*free)(struct ssvfs*);
	int64_t (*size)(struct ssvfs*, char*);
	int     (*exists)(struct ssvfs*, const char*);
	int     (*unlink)(struct ssvfs*, char*);
	int     (*rename)(struct ssvfs*, char*, char*);
	int     (*mkdir)(struct ssvfs*, const char*, int);
	int     (*rmdir)(struct ssvfs*, char*);
	int     (*open)(struct ssvfs*, char*, int, int);
	int     (*close)(struct ssvfs*, int);
	int     (*sync)(struct ssvfs*, int);
	int     (*advise)(struct ssvfs*, int, int, uint64_t, uint64_t);
	int     (*truncate)(struct ssvfs*, int, uint64_t);
	int64_t (*pread)(struct ssvfs*, int, uint64_t, void*, int);
	int64_t (*pwrite)(struct ssvfs*, int, uint64_t, void*, int);
	int64_t (*write)(struct ssvfs*, int, void*, int);
	int64_t (*writev)(struct ssvfs*, int, struct ssiov*);
	int64_t (*seek)(struct ssvfs*, int, uint64_t);
	int     (*mmap)(struct ssvfs*, struct ssmmap*, int, uint64_t, int);
	int     (*mmap_allocate)(struct ssvfs*, struct ssmmap*, uint64_t);
	int     (*mremap)(struct ssvfs*, struct ssmmap*, uint64_t);
	int     (*munmap)(struct ssvfs*, struct ssmmap*);
};

struct ssvfs {
	struct ssvfsif *i;
	char priv[48];
};

static inline int
ss_vfsinit(struct ssvfs *f, struct ssvfsif *i, ...)
{
	f->i = i;
	va_list args;
	va_start(args, i);
	int rc = i->init(f, args);
	va_end(args);
	return rc;
}

static inline void
ss_vfsfree(struct ssvfs *f)
{
	f->i->free(f);
}

#define ss_vfssize(fs, path)                 (fs)->i->size(fs, path)
#define ss_vfsexists(fs, path)               (fs)->i->exists(fs, path)
#define ss_vfsunlink(fs, path)               (fs)->i->unlink(fs, path)
#define ss_vfsrename(fs, src, dest)          (fs)->i->rename(fs, src, dest)
#define ss_vfsmkdir(fs, path, mode)          (fs)->i->mkdir(fs, path, mode)
#define ss_vfsrmdir(fs, path)                (fs)->i->rmdir(fs, path)
#define ss_vfsopen(fs, path, flags, mode)    (fs)->i->open(fs, path, flags, mode)
#define ss_vfsclose(fs, fd)                  (fs)->i->close(fs, fd)
#define ss_vfssync(fs, fd)                   (fs)->i->sync(fs, fd)
#define ss_vfsadvise(fs, fd, hint, off, len) (fs)->i->advise(fs, fd, hint, off, len)
#define ss_vfstruncate(fs, fd, size)         (fs)->i->truncate(fs, fd, size)
#define ss_vfspread(fs, fd, off, buf, size)  (fs)->i->pread(fs, fd, off, buf, size)
#define ss_vfspwrite(fs, fd, off, buf, size) (fs)->i->pwrite(fs, fd, off, buf, size)
#define ss_vfswrite(fs, fd, buf, size)       (fs)->i->write(fs, fd, buf, size)
#define ss_vfswritev(fs, fd, iov)            (fs)->i->writev(fs, fd, iov)
#define ss_vfsseek(fs, fd, off)              (fs)->i->seek(fs, fd, off)
#define ss_vfsmmap(fs, m, fd, size, ro)      (fs)->i->mmap(fs, m, fd, size, ro)
#define ss_vfsmunmap(fs, m)                  (fs)->i->munmap(fs, m)

static struct ssvfsif ss_stdvfs;

struct PACKED ssfile {
	int fd;
	uint64_t size;
	int creat;
	struct sspath path;
	struct ssvfs *vfs;
};

static inline void
ss_fileinit(struct ssfile *f, struct ssvfs *vfs)
{
	ss_pathinit(&f->path);
	f->vfs   = vfs;
	f->fd    = -1;
	f->size  = 0;
	f->creat = 0;
}

static inline int
ss_fileopen_as(struct ssfile *f, char *path, int flags)
{
	f->creat = (flags & O_CREAT ? 1 : 0);
	f->fd = ss_vfsopen(f->vfs, path, flags, 0644);
	if (unlikely(f->fd == -1))
		return -1;
	ss_pathset(&f->path, "%s", path);
	f->size = 0;
	if (f->creat)
		return 0;
	int64_t size = ss_vfssize(f->vfs, path);
	if (unlikely(size == -1)) {
		ss_vfsclose(f->vfs, f->fd);
		f->fd = -1;
		return -1;
	}
	f->size = size;
	return 0;
}

static inline int
ss_fileopen(struct ssfile *f, char *path) {
	return ss_fileopen_as(f, path, O_RDWR);
}

static inline int
ss_filenew(struct ssfile *f, char *path) {
	return ss_fileopen_as(f, path, O_RDWR|O_CREAT);
}

static inline int
ss_fileclose(struct ssfile *f)
{
	if (unlikely(f->fd != -1)) {
		int rc = ss_vfsclose(f->vfs, f->fd);
		if (unlikely(rc == -1))
			return -1;
		f->fd  = -1;
		f->vfs = NULL;
	}
	return 0;
}

static inline int
ss_filerename(struct ssfile *f, char *path)
{
	int rc = ss_vfsrename(f->vfs, ss_pathof(&f->path), path);
	if (unlikely(rc == -1))
		return -1;
	ss_pathset(&f->path, "%s", path);
	return 0;
}

static inline int
ss_filesync(struct ssfile *f) {
	return ss_vfssync(f->vfs, f->fd);
}

static inline int
ss_fileadvise(struct ssfile *f, int hint, uint64_t off, uint64_t len) {
	return ss_vfsadvise(f->vfs, f->fd, hint, off, len);
}

static inline int
ss_fileresize(struct ssfile *f, uint64_t size)
{
	int rc = ss_vfstruncate(f->vfs, f->fd, size);
	if (unlikely(rc == -1))
		return -1;
	f->size = size;
	return 0;
}

static inline int
ss_filepread(struct ssfile *f, uint64_t off, void *buf, int size)
{
	int64_t rc = ss_vfspread(f->vfs, f->fd, off, buf, size);
	if (unlikely(rc == -1))
		return -1;
	assert(rc == size);
	return rc;
}

static inline int
ss_filepwrite(struct ssfile *f, uint64_t off, void *buf, int size)
{
	int64_t rc = ss_vfspwrite(f->vfs, f->fd, off, buf, size);
	if (unlikely(rc == -1))
		return -1;
	assert(rc == size);
	return rc;
}

static inline int
ss_filewrite(struct ssfile *f, void *buf, int size)
{
	int64_t rc = ss_vfswrite(f->vfs, f->fd, buf, size);
	if (unlikely(rc == -1))
		return -1;
	assert(rc == size);
	f->size += rc;
	return rc;
}

static inline int
ss_filewritev(struct ssfile *f, struct ssiov *iov)
{
	int64_t rc = ss_vfswritev(f->vfs, f->fd, iov);
	if (unlikely(rc == -1))
		return -1;
	f->size += rc;
	return rc;
}

static inline int
ss_fileseek(struct ssfile *f, uint64_t off)
{
	return ss_vfsseek(f->vfs, f->fd, off);
}

struct ssa;

struct ssaif {
	int   (*open)(struct ssa*, va_list);
	int   (*close)(struct ssa*);
	void *(*malloc)(struct ssa*, size_t);
	void *(*realloc)(struct ssa*, void *, size_t);
	int   (*ensure)(struct ssa*, int, int);
	void  (*free)(struct ssa*, void*);
};

struct ssa {
	struct ssaif *i;
	char priv[48];
};

static inline int
ss_aopen(struct ssa *a, struct ssaif *i, ...) {
	a->i = i;
	va_list args;
	va_start(args, i);
	int rc = i->open(a, args);
	va_end(args);
	return rc;
}

static inline int
ss_aclose(struct ssa *a) {
	return a->i->close(a);
}

static inline void*
ss_malloc(struct ssa *a, size_t size) {
	return a->i->malloc(a, size);
}

static inline void*
ss_realloc(struct ssa *a, void *ptr, size_t size) {
	return a->i->realloc(a, ptr, size);
}

static inline void
ss_free(struct ssa *a, void *ptr) {
	a->i->free(a, ptr);
}

static inline char*
ss_strdup(struct ssa *a, const char *str) {
	size_t sz = strlen(str) + 1;
	char *s = ss_malloc(a, sz);
	if (unlikely(s == NULL))
		return NULL;
	memcpy(s, str, sz);
	return s;
}

static struct ssaif ss_stda;

static struct ssaif ss_ooma;

struct sstrace {
	pthread_mutex_t lock;
	const char *file;
	const char *function;
	int line;
	char message[100];
};

struct ssbuf {
	char *reserve;
	char *s, *p, *e;
};

static inline void
ss_bufinit(struct ssbuf *b)
{
	b->reserve = NULL;
	b->s = NULL;
	b->p = NULL;
	b->e = NULL;
}

static inline void
ss_bufinit_reserve(struct ssbuf *b, void *buf, int size)
{
	b->reserve = buf;
	b->s = buf;
	b->p = b->s;
	b->e = b->s + size;
}

static inline void
ss_buffree(struct ssbuf *b, struct ssa *a)
{
	if (unlikely(b->s == NULL))
		return;
	if (unlikely(b->s != b->reserve))
		ss_free(a, b->s);
	b->s = NULL;
	b->p = NULL;
	b->e = NULL;
}

static inline size_t
ss_bufsize(struct ssbuf *b) {
	return b->e - b->s;
}

static inline size_t
ss_bufused(struct ssbuf *b) {
	return b->p - b->s;
}

static inline size_t
ss_bufunused(struct ssbuf *b) {
	return b->e - b->p;
}

static inline void
ss_bufreset(struct ssbuf *b) {
	b->p = b->s;
}

static inline void
ss_bufgc(struct ssbuf *b, struct ssa *a, size_t wm)
{
	if (unlikely(ss_bufsize(b) >= wm)) {
		ss_buffree(b, a);
		ss_bufinit(b);
		return;
	}
	ss_bufreset(b);
}

static inline int
ss_bufensure(struct ssbuf *b, struct ssa *a, size_t size)
{
	if (likely(b->e - b->p >= (ptrdiff_t)size))
		return 0;
	size_t sz = ss_bufsize(b) * 2;
	size_t actual = ss_bufused(b) + size;
	if (unlikely(actual > sz))
		sz = actual;
	char *p;
	if (unlikely(b->s == b->reserve)) {
		p = ss_malloc(a, sz);
		if (unlikely(p == NULL))
			return -1;
		memcpy(p, b->s, ss_bufused(b));
	} else {
		p = ss_realloc(a, b->s, sz);
		if (unlikely(p == NULL))
			return -1;
	}
	b->p = p + (b->p - b->s);
	b->e = p + sz;
	b->s = p;
	assert((b->e - b->p) >= (ptrdiff_t)size);
	return 0;
}

static inline void
ss_bufadvance(struct ssbuf *b, size_t size)
{
	b->p += size;
}

static inline int
ss_bufadd(struct ssbuf *b, struct ssa *a, void *buf, size_t size)
{
	int rc = ss_bufensure(b, a, size);
	if (unlikely(rc == -1))
		return -1;
	memcpy(b->p, buf, size);
	ss_bufadvance(b, size);
	return 0;
}

static inline int
ss_bufin(struct ssbuf *b, void *v) {
	assert(b->s != NULL);
	return (char*)v >= b->s && (char*)v < b->p;
}

static inline void*
ss_bufat(struct ssbuf *b, int size, int i) {
	return b->s + size * i;
}

static inline void
ss_bufset(struct ssbuf *b, int size, int i, char *buf, size_t bufsize)
{
	assert(b->s + (size * i + bufsize) <= b->p);
	memcpy(b->s + size * i, buf, bufsize);
}

#define SS_INJECTION_SD_BUILD_0      0
#define SS_INJECTION_SD_BUILD_1      1
#define SS_INJECTION_SI_BRANCH_0     2
#define SS_INJECTION_SI_COMPACTION_0 3
#define SS_INJECTION_SI_COMPACTION_1 4
#define SS_INJECTION_SI_COMPACTION_2 5
#define SS_INJECTION_SI_COMPACTION_3 6
#define SS_INJECTION_SI_COMPACTION_4 7
#define SS_INJECTION_SI_RECOVER_0    8

struct ssinjection {
	uint32_t e[12];
	uint32_t oom;
	uint32_t io;
};

#ifdef SS_INJECTION_ENABLE
	#define SS_INJECTION(E, ID, X) \
	if ((E)->e[(ID)]) { \
		X; \
	} else {}
#else
	#define SS_INJECTION(E, ID, X)
#endif

#define ss_crcp(p, size, crc) \
	crc32_calc(crc, p, size)

#define ss_crcs(p, size, crc) \
	crc32_calc(crc, (char*)p + sizeof(uint32_t), size - sizeof(uint32_t))

enum sstype {
	SS_UNDEF,
	SS_STRING,
	SS_STRINGPTR,
	SS_U32,
	SS_U32REV,
	SS_U64,
	SS_U64REV,
};

enum ssquotaop {
	SS_QADD,
	SS_QREMOVE
};

struct ssquota {
	int enable;
	int wait;
	int64_t limit;
	int64_t used;
	pthread_mutex_t lock;
	pthread_cond_t cond;
};

static int ss_quotainit(struct ssquota*);
static int ss_quotaset(struct ssquota*, int64_t);
static int ss_quotaenable(struct ssquota*, int);
static int ss_quotafree(struct ssquota*);
static int ss_quota(struct ssquota*, enum ssquotaop, int64_t);

static inline uint64_t
ss_quotaused(struct ssquota *q)
{
	tt_pthread_mutex_lock(&q->lock);
	uint64_t used = q->used;
	tt_pthread_mutex_unlock(&q->lock);
	return used;
}

static inline int
ss_quotaused_percent(struct ssquota *q)
{
	tt_pthread_mutex_lock(&q->lock);
	int percent;
	if (q->limit == 0) {
		percent = 0;
	} else {
		percent = (q->used * 100) / q->limit;
	}
	tt_pthread_mutex_unlock(&q->lock);
	return percent;
}

struct PACKED ssrbnode {
	struct ssrbnode *p, *l, *r;
	uint8_t color;
};

struct PACKED ssrb {
	struct ssrbnode *root;
};

static inline void
ss_rbinit(struct ssrb *t) {
	t->root = NULL;
}

static inline void
ss_rbinitnode(struct ssrbnode *n) {
	n->color = 2;
	n->p = NULL;
	n->l = NULL;
	n->r = NULL;
}

#define ss_rbget(name, compare) \
\
static inline int \
name(struct ssrb *t, \
     void *scheme ssunused, \
     void *key ssunused, int keysize ssunused, \
     struct ssrbnode **match) \
{ \
	struct ssrbnode *n = t->root; \
	*match = NULL; \
	int rc = 0; \
	while (n) { \
		*match = n; \
		switch ((rc = (compare))) { \
		case  0: return 0; \
		case -1: n = n->r; \
			break; \
		case  1: n = n->l; \
			break; \
		} \
	} \
	return rc; \
}

#define ss_rbtruncate(name, executable) \
\
static inline void \
name(struct ssrbnode *n, void *arg) \
{ \
	if (n->l) \
		name(n->l, arg); \
	if (n->r) \
		name(n->r, arg); \
	executable; \
}

static struct ssrbnode *ss_rbmin(struct ssrb*);
static struct ssrbnode *ss_rbmax(struct ssrb*);
static struct ssrbnode *ss_rbnext(struct ssrb*, struct ssrbnode*);
static struct ssrbnode *ss_rbprev(struct ssrb*, struct ssrbnode*);

static void ss_rbset(struct ssrb*, struct ssrbnode*, int, struct ssrbnode*);
static void ss_rbreplace(struct ssrb*, struct ssrbnode*, struct ssrbnode*);
static void ss_rbremove(struct ssrb*, struct ssrbnode*);

struct ssqf {
	uint8_t   qf_qbits;
	uint8_t   qf_rbits;
	uint8_t   qf_elem_bits;
	uint32_t  qf_entries;
	uint64_t  qf_index_mask;
	uint64_t  qf_rmask;
	uint64_t  qf_elem_mask;
	uint64_t  qf_max_size;
	uint32_t  qf_table_size;
	uint64_t *qf_table;
	struct ssbuf     qf_buf;
};

static int  ss_qfinit(struct ssqf*);
static int  ss_qfensure(struct ssqf*, struct ssa*, uint32_t);
static void ss_qffree(struct ssqf*, struct ssa*);
static void ss_qfgc(struct ssqf*, struct ssa*, size_t);
static void ss_qfreset(struct ssqf*);
static void ss_qfrecover(struct ssqf*, int, int, uint32_t, uint64_t*);
static void ss_qfadd(struct ssqf*, uint64_t);
static int  ss_qfhas(struct ssqf*, uint64_t);

static inline unsigned int
ss_fnv(char *key, int len)
{
	unsigned char *p = (unsigned char*)key;
	unsigned char *end = p + len;
	unsigned h = 2166136261;
	while (p < end) {
		h = (h * 16777619) ^ *p;
		p++;
	}
	return h;
}

/* range queue */

struct ssrqnode {
	uint32_t q, v;
	struct rlist link;
};

struct ssrqq {
	uint32_t count;
	uint32_t q;
	struct rlist list;
};

struct ssrq {
	uint32_t range_count;
	uint32_t range;
	uint32_t last;
	struct ssrqq *q;
};

static inline void
ss_rqinitnode(struct ssrqnode *n) {
	rlist_create(&n->link);
	n->q = UINT32_MAX;
	n->v = 0;
}

static inline int
ss_rqinit(struct ssrq *q, struct ssa *a, uint32_t range, uint32_t count)
{
	q->range_count = count + 1 /* zero */;
	q->range = range;
	q->q = ss_malloc(a, sizeof(struct ssrqq) * q->range_count);
	if (unlikely(q->q == NULL))
		return -1;
	uint32_t i = 0;
	while (i < q->range_count) {
		struct ssrqq *p = &q->q[i];
		rlist_create(&p->list);
		p->count = 0;
		p->q = i;
		i++;
	}
	q->last = 0;
	return 0;
}

static inline void
ss_rqfree(struct ssrq *q, struct ssa *a)
{
	if (q->q) {
		ss_free(a, q->q);
		q->q = NULL;
	}
}

static inline void
ss_rqadd(struct ssrq *q, struct ssrqnode *n, uint32_t v)
{
	uint32_t pos;
	if (unlikely(v == 0)) {
		pos = 0;
	} else {
		pos = (v / q->range) + 1;
		if (unlikely(pos >= q->range_count))
			pos = q->range_count - 1;
	}
	struct ssrqq *p = &q->q[pos];
	rlist_create(&n->link);
	n->v = v;
	n->q = pos;
	rlist_add(&p->list, &n->link);
	if (unlikely(p->count == 0)) {
		if (pos > q->last)
			q->last = pos;
	}
	p->count++;
}

static inline void
ss_rqdelete(struct ssrq *q, struct ssrqnode *n)
{
	struct ssrqq *p = &q->q[n->q];
	p->count--;
	rlist_del(&n->link);
	if (unlikely(p->count == 0 && q->last == n->q))
	{
		int i = n->q - 1;
		while (i >= 0) {
			struct ssrqq *p = &q->q[i];
			if (p->count > 0) {
				q->last = i;
				return;
			}
			i--;
		}
	}
}

static inline void
ss_rqupdate(struct ssrq *q, struct ssrqnode *n, uint32_t v)
{
	if (likely(n->q != UINT32_MAX))
		ss_rqdelete(q, n);
	ss_rqadd(q, n, v);
}

static inline struct ssrqnode*
ss_rqprev(struct ssrq *q, struct ssrqnode *n)
{
	int pos;
	struct ssrqq *p;
	if (likely(n)) {
		pos = n->q;
		p = &q->q[pos];
		if (n->link.next != (&p->list)) {
			return container_of(n->link.next, struct ssrqnode, link);
		}
		pos--;
	} else {
		pos = q->last;
	}
	for (; pos >= 0; pos--) {
		p = &q->q[pos];
		if (unlikely(p->count == 0))
			continue;
		return container_of(p->list.next, struct ssrqnode, link);
	}
	return NULL;
}

enum ssfilterop {
	SS_FINPUT,
	SS_FOUTPUT
};

struct ssfilter;

struct ssfilterif {
	char *name;
	int (*init)(struct ssfilter*, va_list);
	int (*free)(struct ssfilter*);
	int (*start)(struct ssfilter*, struct ssbuf*);
	int (*next)(struct ssfilter*, struct ssbuf*, char*, int);
	int (*complete)(struct ssfilter*, struct ssbuf*);
};

struct ssfilter {
	struct ssfilterif *i;
	enum ssfilterop op;
	struct ssa *a;
	char priv[90];
};

static inline int
ss_filterinit(struct ssfilter *c, struct ssfilterif *ci, struct ssa *a, enum ssfilterop op, ...)
{
	c->op = op;
	c->a  = a;
	c->i  = ci;
	va_list args;
	va_start(args, op);
	int rc = c->i->init(c, args);
	va_end(args);
	return rc;
}

static inline int
ss_filterfree(struct ssfilter *c)
{
	return c->i->free(c);
}

static inline int
ss_filterstart(struct ssfilter *c, struct ssbuf *dest)
{
	return c->i->start(c, dest);
}

static inline int
ss_filternext(struct ssfilter *c, struct ssbuf *dest, char *buf, int size)
{
	return c->i->next(c, dest, buf, size);
}

static inline int
ss_filtercomplete(struct ssfilter *c, struct ssbuf *dest)
{
	return c->i->complete(c, dest);
}

static struct ssfilterif ss_nonefilter;

static struct ssfilterif ss_lz4filter;

static struct ssfilterif ss_zstdfilter;

static inline struct ssfilterif*
ss_filterof(char *name)
{
	if (strcmp(name, "none") == 0)
		return &ss_nonefilter;
	if (strcmp(name, "lz4") == 0)
		return &ss_lz4filter;
	if (strcmp(name, "zstd") == 0)
		return &ss_zstdfilter;
	return NULL;
}

struct ssiter;

struct ssiterif {
	void  (*close)(struct ssiter*);
	int   (*has)(struct ssiter*);
	void *(*get)(struct ssiter*);
	void  (*next)(struct ssiter*);
};

struct ssiter {
	struct ssiterif *vif;
	char priv[150];
};

#define ss_iteratorof(i) (i)->vif->get(i)
#define ss_iteratornext(i) (i)->vif->next(i)

static struct ssiterif ss_bufiterrefif;

struct ssbufiter {
	struct ssbuf *buf;
	int vsize;
	void *v;
};

static inline void
ss_bufiter_open(struct ssbufiter *bi, struct ssbuf *buf, int vsize)
{
	bi->buf = buf;
	bi->vsize = vsize;
	bi->v = bi->buf->s;
	if (bi->v != NULL && ! ss_bufin(bi->buf, bi->v))
		bi->v = NULL;
}

static inline int
ss_bufiter_has(struct ssbufiter *bi)
{
	return bi->v != NULL;
}

static inline void *
ss_bufiter_get(struct ssbufiter *bi)
{
	return bi->v;
}

static inline void
ss_bufiter_next(struct ssbufiter *bi)
{
	if (unlikely(bi->v == NULL))
		return;
	bi->v = (char*)bi->v + bi->vsize;
	if (unlikely(! ss_bufin(bi->buf, bi->v)))
		bi->v = NULL;
}

static inline void
ss_bufiterref_open(struct ssiter *i, struct ssbuf *buf, int vsize)
{
	i->vif = &ss_bufiterrefif;
	struct ssbufiter *bi = (struct ssbufiter*)i->priv;
	ss_bufiter_open(bi, buf, vsize);
}

static inline void
ss_bufiterref_close(struct ssiter *i)
{
	(void) i;
}

static inline int
ss_bufiterref_has(struct ssiter *i)
{
	struct ssbufiter *bi = (struct ssbufiter*)i->priv;
	return ss_bufiter_has(bi);
}

static inline void*
ss_bufiterref_get(struct ssiter *i)
{
	struct ssbufiter *bi = (struct ssbufiter*)i->priv;
	if (unlikely(bi->v == NULL))
		return NULL;
	return *(void**)bi->v;
}

static inline void
ss_bufiterref_next(struct ssiter *i)
{
	struct ssbufiter *bi = (struct ssbufiter*)i->priv;
	ss_bufiter_next(bi);
}

struct ssavg {
	uint64_t count;
	uint64_t total;
	uint32_t min, max;
	double   avg;
	char sz[32];
};

static inline void
ss_avgupdate(struct ssavg *a, uint32_t v)
{
	a->count++;
	a->total += v;
	a->avg = (double)a->total / (double)a->count;
	if (v < a->min)
		a->min = v;
	if (v > a->max)
		a->max = v;
}

static inline void
ss_avgprepare(struct ssavg *a)
{
	snprintf(a->sz, sizeof(a->sz), "%"PRIu32" %"PRIu32" %.1f",
	         a->min, a->max, a->avg);
}

static struct ssiterif ss_bufiterrefif =
{
	.close   = ss_bufiterref_close,
	.has     = ss_bufiterref_has,
	.get     = ss_bufiterref_get,
	.next    = ss_bufiterref_next
};

struct sslz4filter {
	LZ4F_compressionContext_t compress;
	LZ4F_decompressionContext_t decompress;
	size_t total_size;
};

static int
ss_lz4filter_init(struct ssfilter *f, va_list args ssunused)
{
	struct sslz4filter *z = (struct sslz4filter*)f->priv;
	LZ4F_errorCode_t rc = -1;
	switch (f->op) {
	case SS_FINPUT:
		rc = LZ4F_createCompressionContext(&z->compress, LZ4F_VERSION);
		z->total_size = 0;
		break;
	case SS_FOUTPUT:
		rc = LZ4F_createDecompressionContext(&z->decompress,
						     LZ4F_VERSION);
		break;
	}
	if (unlikely(rc != 0))
		return -1;
	return 0;
}

static int
ss_lz4filter_free(struct ssfilter *f)
{
	struct sslz4filter *z = (struct sslz4filter*)f->priv;
	(void)z;
	switch (f->op) {
	case SS_FINPUT:
		LZ4F_freeCompressionContext(z->compress);
		break;
	case SS_FOUTPUT:
		LZ4F_freeDecompressionContext(z->decompress);
		break;
	}
	return 0;
}

#ifndef LZ4F_MAXHEADERFRAME_SIZE
/* Defined in lz4frame.c file */
#define LZ4F_MAXHEADERFRAME_SIZE 15
#endif

static int
ss_lz4filter_start(struct ssfilter *f, struct ssbuf *dest)
{
	struct sslz4filter *z = (struct sslz4filter*)f->priv;
	int rc;
	size_t block;
	size_t sz;
	switch (f->op) {
	case SS_FINPUT:;
		block = LZ4F_MAXHEADERFRAME_SIZE;
		rc = ss_bufensure(dest, f->a, block);
		if (unlikely(rc == -1))
			return -1;
		sz = LZ4F_compressBegin(z->compress, dest->p, block, NULL);
		if (unlikely(LZ4F_isError(sz)))
			return -1;
		ss_bufadvance(dest, sz);
		break;
	case SS_FOUTPUT:
		/* do nothing */
		break;
	}
	return 0;
}

static int
ss_lz4filter_next(struct ssfilter *f, struct ssbuf *dest, char *buf, int size)
{
	struct sslz4filter *z = (struct sslz4filter*)f->priv;
	if (unlikely(size == 0))
		return 0;
	int rc;
	switch (f->op) {
	case SS_FINPUT:;
		/* See comments in ss_lz4filter_complete() */
		int capacity = LZ4F_compressBound(z->total_size + size, NULL);
		assert(capacity >= (ptrdiff_t)ss_bufused(dest));
		rc = ss_bufensure(dest, f->a, capacity - ss_bufused(dest));
		if (unlikely(rc == -1))
			return -1;
		size_t sz = LZ4F_compressUpdate(z->compress, dest->p,
						ss_bufunused(dest),
						buf, size, NULL);
		if (unlikely(LZ4F_isError(sz)))
			return -1;
		ss_bufadvance(dest, sz);
		z->total_size += size;
		break;
	case SS_FOUTPUT:;
		/* do a single-pass decompression.
		 *
		 * Assume that destination buffer is allocated to
		 * original size.
		 */
		size_t pos = 0;
		while (pos < (size_t)size)
		{
			size_t o_size = ss_bufunused(dest);
			size_t i_size = size - pos;
			LZ4F_errorCode_t rc;
			rc = LZ4F_decompress(z->decompress, dest->p, &o_size,
					     buf + pos, &i_size, NULL);
			if (LZ4F_isError(rc))
				return -1;
			ss_bufadvance(dest, o_size);
			pos += i_size;
		}
		break;
	}
	return 0;
}

static int
ss_lz4filter_complete(struct ssfilter *f, struct ssbuf *dest)
{
	struct sslz4filter *z = (struct sslz4filter*)f->priv;
	int rc;
	switch (f->op) {
	case SS_FINPUT:;
		/*
		 * FIXME: LZ4F_compressXXX API is not designed for dynamically
		 * growing buffers. LZ4F_compressUpdate() compress data
		 * incrementally, but target buffer must be of fixed size.
		 * https://github.com/Cyan4973/lz4/blob/d86dc916771c126afb797637dda9f6421c0cb998/examples/frameCompress.c#L35
		 *
		 * z->compress (LZ4F_cctx_internal_t) has a temporary buffer
		 * cctxPtr->tmpIn which accumulates cctxPrr->tmpInSize bytes
		 * from the previous LZ4F_compressUpdate() calls. It may
		 * contain up to bufferSize ( 64KB - 4MB ) + 16 bytes.
		 * It is not efficient to pre-allocate, say, 4MB every time.
		 * This filter calculates the total size of input and then
		 * calls LZ4F_compressBound() to determine the total size
		 * of output (capacity).
		 */
#if 0
		LZ4F_cctx_internal_t* cctxPtr = z->compress;
		size_t block = (cctxPtr->tmpInSize + 16);
#endif
		int capacity = LZ4F_compressBound(z->total_size, NULL);
		assert(capacity >= (ptrdiff_t)ss_bufused(dest));
		rc = ss_bufensure(dest, f->a, capacity - ss_bufused(dest));
		if (unlikely(rc == -1))
			return -1;
		size_t sz = LZ4F_compressEnd(z->compress, dest->p,
					     ss_bufunused(dest), NULL);
		if (unlikely(LZ4F_isError(sz)))
			return -1;
		ss_bufadvance(dest, sz);
		break;
	case SS_FOUTPUT:
		/* do nothing */
		break;
	}
	return 0;
}

static struct ssfilterif ss_lz4filter =
{
	.name     = "lz4",
	.init     = ss_lz4filter_init,
	.free     = ss_lz4filter_free,
	.start    = ss_lz4filter_start,
	.next     = ss_lz4filter_next,
	.complete = ss_lz4filter_complete
};

static int
ss_nonefilter_init(struct ssfilter *f ssunused, va_list args ssunused)
{
	return 0;
}

static int
ss_nonefilter_free(struct ssfilter *f ssunused)
{
	return 0;
}

static int
ss_nonefilter_start(struct ssfilter *f ssunused, struct ssbuf *dest ssunused)
{
	return 0;
}

static int
ss_nonefilter_next(struct ssfilter *f ssunused,
                   struct ssbuf *dest ssunused,
                   char *buf ssunused, int size ssunused)
{
	return 0;
}

static int
ss_nonefilter_complete(struct ssfilter *f ssunused, struct ssbuf *dest ssunused)
{
	return 0;
}

static struct ssfilterif ss_nonefilter =
{
	.name     = "none",
	.init     = ss_nonefilter_init,
	.free     = ss_nonefilter_free,
	.start    = ss_nonefilter_start,
	.next     = ss_nonefilter_next,
	.complete = ss_nonefilter_complete
};

struct ssooma {
	pthread_mutex_t lock;
	uint32_t fail_from;
	uint32_t n;
	int ref;
};

static struct ssooma oom_alloc;

static inline int
ss_oomaclose(struct ssa *a ssunused)
{
	tt_pthread_mutex_destroy(&oom_alloc.lock);
	return 0;
}

static inline int
ss_oomaopen(struct ssa *a ssunused, va_list args)
{
	oom_alloc.fail_from = va_arg(args, int);
	oom_alloc.n = 0;
	tt_pthread_mutex_init(&oom_alloc.lock, NULL);
	return 0;
}

static inline int
ss_oomaevent(void)
{
	tt_pthread_mutex_lock(&oom_alloc.lock);
	int generate_fail = oom_alloc.n >= oom_alloc.fail_from;
	oom_alloc.n++;
	tt_pthread_mutex_unlock(&oom_alloc.lock);
	return generate_fail;
}

static inline void*
ss_oomamalloc(struct ssa *a ssunused, size_t size)
{
	if (ss_oomaevent())
		return NULL;
	return malloc(size);
}

static inline int
ss_oomaensure(struct ssa *a ssunused, int n, int size)
{
	if (ss_oomaevent())
		return -1;
	(void)n;
	(void)size;
	return 0;
}

static inline void*
ss_oomarealloc(struct ssa *a ssunused, void *ptr, size_t size)
{
	if (ss_oomaevent())
		return NULL;
	return realloc(ptr, size);
}

static inline void
ss_oomafree(struct ssa *a ssunused, void *ptr)
{
	free(ptr);
}

static struct ssaif ss_ooma =
{
	.open    = ss_oomaopen,
	.close   = ss_oomaclose,
	.malloc  = ss_oomamalloc,
	.ensure  = ss_oomaensure,
	.realloc = ss_oomarealloc,
	.free    = ss_oomafree
};

/*
 * Quotient Filter.
 *
 * Based on implementation made by Vedant Kumar <vsk@berkeley.edu>
*/

#define ss_qflmask(n) ((1ULL << (n)) - 1ULL)

static void
ss_qfrecover(struct ssqf *f, int q, int r, uint32_t size, uint64_t *table)
{
	f->qf_qbits      = q;
	f->qf_rbits      = r;
	f->qf_elem_bits  = f->qf_rbits + 3;
	f->qf_index_mask = ss_qflmask(q);
	f->qf_rmask      = ss_qflmask(r);
	f->qf_elem_mask  = ss_qflmask(f->qf_elem_bits);
	f->qf_entries    = 0;
	f->qf_max_size   = 1 << q;
	f->qf_table_size = size;
	f->qf_table      = table;
}

static int
ss_qfinit(struct ssqf *f)
{
	memset(f, 0, sizeof(*f));
	ss_bufinit(&f->qf_buf);
	return 0;
}

static int
ss_qfensure(struct ssqf *f, struct ssa *a, uint32_t count)
{
	int q = 6;
	int r = 1;
	while (q < 32) {
		if (count < (1UL << q))
			break;
		q++;
	}
	f->qf_qbits      = q;
	f->qf_rbits      = r;
	f->qf_elem_bits  = f->qf_rbits + 3;
	f->qf_index_mask = ss_qflmask(q);
	f->qf_rmask      = ss_qflmask(r);
	f->qf_elem_mask  = ss_qflmask(f->qf_elem_bits);
	f->qf_entries    = 0;
	f->qf_max_size   = 1 << q;
	f->qf_table_size = ((1 << q) * (r + 3)) / 8;
	if (f->qf_table_size % 8)
		f->qf_table_size++;
	int rc = ss_bufensure(&f->qf_buf, a, f->qf_table_size);
	if (unlikely(rc == -1))
		return -1;
	ss_bufadvance(&f->qf_buf, f->qf_table_size);
	f->qf_table = (uint64_t*)f->qf_buf.s;
	memset(f->qf_table, 0, f->qf_table_size);
	return 0;
}

static void
ss_qffree(struct ssqf *f, struct ssa *a)
{
	if (f->qf_table) {
		ss_buffree(&f->qf_buf, a);
		f->qf_table = NULL;
	}
}

static void
ss_qfgc(struct ssqf *f, struct ssa *a, size_t wm)
{
	if (unlikely(ss_bufsize(&f->qf_buf) >= wm)) {
		ss_buffree(&f->qf_buf, a);
		ss_bufinit(&f->qf_buf);
		return;
	}
	ss_bufreset(&f->qf_buf);
}

static void
ss_qfreset(struct ssqf *f)
{
	memset(f->qf_table, 0, f->qf_table_size);
	ss_bufreset(&f->qf_buf);
	f->qf_entries = 0;
}

static inline uint64_t
ss_qfincr(struct ssqf *f, uint64_t idx) {
	return (idx + 1) & f->qf_index_mask;
}

static inline uint64_t
ss_qfdecr(struct ssqf *f, uint64_t idx) {
	return (idx - 1) & f->qf_index_mask;
}

static inline int
ss_qfoccupied_is(uint64_t elt) {
	return elt & 1;
}

static inline uint64_t
ss_qfoccupied_set(uint64_t elt) {
	return elt | 1;
}

static inline uint64_t
ss_qfoccupied_clr(uint64_t elt) {
	return elt & ~1;
}

static inline int
ss_qfcontinuation_is(uint64_t elt) {
	return elt & 2;
}

static inline uint64_t
ss_qfcontinuation_set(uint64_t elt) {
	return elt | 2;
}

static inline int
ss_qfshifted_is(uint64_t elt) {
	return elt & 4;
}

static inline uint64_t
ss_qfshifted_set(uint64_t elt) {
	return elt | 4;
}

static inline int
ss_qfremainder_of(uint64_t elt) {
	return elt >> 3;
}

static inline int
ss_qfis_empty(uint64_t elt) {
	return (elt & 7) == 0;
}

static inline uint64_t
ss_qfhash_to_q(struct ssqf *f, uint64_t h) {
	return (h >> f->qf_rbits) & f->qf_index_mask;
}

static inline uint64_t
ss_qfhash_to_r(struct ssqf *f, uint64_t h) {
	return h & f->qf_rmask;
}

static inline uint64_t
ss_qfget(struct ssqf *f, uint64_t idx)
{
	size_t bitpos  = f->qf_elem_bits * idx;
	size_t tabpos  = bitpos / 64;
	size_t slotpos = bitpos % 64;
	int spillbits  = (slotpos + f->qf_elem_bits) - 64;
	uint64_t elt;
	elt = (f->qf_table[tabpos] >> slotpos) & f->qf_elem_mask;
	if (spillbits > 0) {
		tabpos++;
		uint64_t x = f->qf_table[tabpos] & ss_qflmask(spillbits);
		elt |= x << (f->qf_elem_bits - spillbits);
	}
	return elt;
}

static inline void
ss_qfset(struct ssqf *f, uint64_t idx, uint64_t elt)
{
	size_t bitpos = f->qf_elem_bits * idx;
	size_t tabpos = bitpos / 64;
	size_t slotpos = bitpos % 64;
	int spillbits = (slotpos + f->qf_elem_bits) - 64;
	elt &= f->qf_elem_mask;
	f->qf_table[tabpos] &= ~(f->qf_elem_mask << slotpos);
	f->qf_table[tabpos] |= elt << slotpos;
	if (spillbits > 0) {
		tabpos++;
		f->qf_table[tabpos] &= ~ss_qflmask(spillbits);
		f->qf_table[tabpos] |= elt >> (f->qf_elem_bits - spillbits);
	}
}

static inline uint64_t
ss_qffind(struct ssqf *f, uint64_t fq)
{
	uint64_t b = fq;
	while (ss_qfshifted_is( ss_qfget(f, b)))
		b = ss_qfdecr(f, b);
	uint64_t s = b;
	while (b != fq) {
		do {
			s = ss_qfincr(f, s);
		} while (ss_qfcontinuation_is(ss_qfget(f, s)));
		do {
			b = ss_qfincr(f, b);
		} while (! ss_qfoccupied_is(ss_qfget(f, b)));
	}
	return s;
}

static inline void
ss_qfinsert(struct ssqf *f, uint64_t s, uint64_t elt)
{
	uint64_t prev;
	uint64_t curr = elt;
	int empty;
	do {
		prev = ss_qfget(f, s);
		empty = ss_qfis_empty(prev);
		if (! empty) {
			prev = ss_qfshifted_set(prev);
			if (ss_qfoccupied_is(prev)) {
				curr = ss_qfoccupied_set(curr);
				prev = ss_qfoccupied_clr(prev);
			}
		}
		ss_qfset(f, s, curr);
		curr = prev;
		s = ss_qfincr(f, s);
	} while (! empty);
}

static inline int
ss_qffull(struct ssqf *f) {
	return f->qf_entries >= f->qf_max_size;
}

static void
ss_qfadd(struct ssqf *f, uint64_t h)
{
	if (unlikely(ss_qffull(f)))
		return;

	uint64_t fq    = ss_qfhash_to_q(f, h);
	uint64_t fr    = ss_qfhash_to_r(f, h);
	uint64_t T_fq  = ss_qfget(f, fq);
	uint64_t entry = (fr << 3) & ~7;

	if (likely(ss_qfis_empty(T_fq))) {
		ss_qfset(f, fq, ss_qfoccupied_set(entry));
		f->qf_entries++;
		return;
	}

	if (! ss_qfoccupied_is(T_fq))
		ss_qfset(f, fq, ss_qfoccupied_set(T_fq));

	uint64_t start = ss_qffind(f, fq);
	uint64_t s = start;

	if (ss_qfoccupied_is(T_fq)) {
		do {
			uint64_t rem = ss_qfremainder_of(ss_qfget(f, s));
			if (rem == fr) {
				return;
			} else if (rem > fr) {
				break;
			}
			s = ss_qfincr(f, s);
		} while (ss_qfcontinuation_is(ss_qfget(f, s)));

		if (s == start) {
			uint64_t old_head = ss_qfget(f, start);
			ss_qfset(f, start, ss_qfcontinuation_set(old_head));
		} else {
			entry = ss_qfcontinuation_set(entry);
		}
	}

	if (s != fq)
		entry = ss_qfshifted_set(entry);

	ss_qfinsert(f, s, entry);
	f->qf_entries++;
}

static int
ss_qfhas(struct ssqf *f, uint64_t h)
{
	uint64_t fq   = ss_qfhash_to_q(f, h);
	uint64_t fr   = ss_qfhash_to_r(f, h);
	uint64_t T_fq = ss_qfget(f, fq);

	if (! ss_qfoccupied_is(T_fq))
		return 0;

	uint64_t s = ss_qffind(f, fq);
	do {
		uint64_t rem = ss_qfremainder_of(ss_qfget(f, s));
		if (rem == fr)
			return 1;
		else
		if (rem > fr)
			return 0;
		s = ss_qfincr(f, s);
	} while (ss_qfcontinuation_is(ss_qfget(f, s)));

	return 0;
}

static int
ss_quotainit(struct ssquota *q)
{
	q->enable = 0;
	q->wait   = 0;
	q->limit  = 0;
	q->used   = 0;
	tt_pthread_mutex_init(&q->lock, NULL);
	tt_pthread_cond_init(&q->cond, NULL);
	return 0;
}

static int
ss_quotaset(struct ssquota *q, int64_t limit)
{
	q->limit = limit;
	return 0;
}

static int
ss_quotaenable(struct ssquota *q, int v)
{
	q->enable = v;
	return 0;
}

static int
ss_quotafree(struct ssquota *q)
{
	tt_pthread_mutex_destroy(&q->lock);
	tt_pthread_cond_destroy(&q->cond);
	return 0;
}

static int
ss_quota(struct ssquota *q, enum ssquotaop op, int64_t v)
{
	if (likely(v == 0))
		return 0;
	tt_pthread_mutex_lock(&q->lock);
	switch (op) {
	case SS_QADD:
		if (unlikely(!q->enable || q->limit == 0)) {
			/*
			 * Fall through to quota accounting, skip
			 * the wait.
			 */
		} else {
			while (q->used + v >= q->limit) {
				q->wait++;
				tt_pthread_cond_wait(&q->cond, &q->lock);
				q->wait--;
			}
		}
		q->used += v;
		break;
	case SS_QREMOVE:
		q->used -= v;
		if (q->wait) {
			tt_pthread_cond_signal(&q->cond);
		}
		break;
	}
	tt_pthread_mutex_unlock(&q->lock);
	return 0;
}

#define SS_RBBLACK 0
#define SS_RBRED   1
#define SS_RBUNDEF 2

static struct ssrbnode *
ss_rbmin(struct ssrb *t)
{
	struct ssrbnode *n = t->root;
	if (unlikely(n == NULL))
		return NULL;
	while (n->l)
		n = n->l;
	return n;
}

static struct ssrbnode *
ss_rbmax(struct ssrb *t)
{
	struct ssrbnode *n = t->root;
	if (unlikely(n == NULL))
		return NULL;
	while (n->r)
		n = n->r;
	return n;
}

static struct ssrbnode *
ss_rbnext(struct ssrb *t, struct ssrbnode *n)
{
	if (unlikely(n == NULL))
		return ss_rbmin(t);
	if (n->r) {
		n = n->r;
		while (n->l)
			n = n->l;
		return n;
	}
	struct ssrbnode *p;
	while ((p = n->p) && p->r == n)
		n = p;
	return p;
}

static struct ssrbnode *
ss_rbprev(struct ssrb *t, struct ssrbnode *n)
{
	if (unlikely(n == NULL))
		return ss_rbmax(t);
	if (n->l) {
		n = n->l;
		while (n->r)
			n = n->r;
		return n;
	}
	struct ssrbnode *p;
	while ((p = n->p) && p->l == n)
		n = p;
	return p;
}

static inline void
ss_rbrotate_left(struct ssrb *t, struct ssrbnode *n)
{
	struct ssrbnode *p = n;
	struct ssrbnode *q = n->r;
	struct ssrbnode *parent = n->p;
	if (likely(p->p != NULL)) {
		if (parent->l == p)
			parent->l = q;
		else
			parent->r = q;
	} else {
		t->root = q;
	}
	q->p = parent;
	p->p = q;
	p->r = q->l;
	if (p->r)
		p->r->p = p;
	q->l = p;
}

static inline void
ss_rbrotate_right(struct ssrb *t, struct ssrbnode *n)
{
	struct ssrbnode *p = n;
	struct ssrbnode *q = n->l;
	struct ssrbnode *parent = n->p;
	if (likely(p->p != NULL)) {
		if (parent->l == p)
			parent->l = q;
		else
			parent->r = q;
	} else {
		t->root = q;
	}
	q->p = parent;
	p->p = q;
	p->l = q->r;
	if (p->l)
		p->l->p = p;
	q->r = p;
}

static inline void
ss_rbset_fixup(struct ssrb *t, struct ssrbnode *n)
{
	struct ssrbnode *p;
	while ((p = n->p) && (p->color == SS_RBRED))
	{
		struct ssrbnode *g = p->p;
		if (p == g->l) {
			struct ssrbnode *u = g->r;
			if (u && u->color == SS_RBRED) {
				g->color = SS_RBRED;
				p->color = SS_RBBLACK;
				u->color = SS_RBBLACK;
				n = g;
			} else {
				if (n == p->r) {
					ss_rbrotate_left(t, p);
					n = p;
					p = n->p;
				}
				g->color = SS_RBRED;
				p->color = SS_RBBLACK;
				ss_rbrotate_right(t, g);
			}
		} else {
			struct ssrbnode *u = g->l;
			if (u && u->color == SS_RBRED) {
				g->color = SS_RBRED;
				p->color = SS_RBBLACK;
				u->color = SS_RBBLACK;
				n = g;
			} else {
				if (n == p->l) {
					ss_rbrotate_right(t, p);
					n = p;
					p = n->p;
				}
				g->color = SS_RBRED;
				p->color = SS_RBBLACK;
				ss_rbrotate_left(t, g);
			}
		}
	}
	t->root->color = SS_RBBLACK;
}

static void
ss_rbset(struct ssrb *t, struct ssrbnode *p, int prel, struct ssrbnode *n)
{
	n->color = SS_RBRED;
	n->p     = p;
	n->l     = NULL;
	n->r     = NULL;
	if (likely(p)) {
		assert(prel != 0);
		if (prel > 0)
			p->l = n;
		else
			p->r = n;
	} else {
		t->root = n;
	}
	ss_rbset_fixup(t, n);
}

static void
ss_rbreplace(struct ssrb *t, struct ssrbnode *o, struct ssrbnode *n)
{
	struct ssrbnode *p = o->p;
	if (p) {
		if (p->l == o) {
			p->l = n;
		} else {
			p->r = n;
		}
	} else {
		t->root = n;
	}
	if (o->l)
		o->l->p = n;
	if (o->r)
		o->r->p = n;
	*n = *o;
}

static void
ss_rbremove(struct ssrb *t, struct ssrbnode *n)
{
	if (unlikely(n->color == SS_RBUNDEF))
		return;
	struct ssrbnode *l = n->l;
	struct ssrbnode *r = n->r;
	struct ssrbnode *x = NULL;
	if (l == NULL) {
		x = r;
	} else
	if (r == NULL) {
		x = l;
	} else {
		x = r;
		while (x->l)
			x = x->l;
	}
	struct ssrbnode *p = n->p;
	if (p) {
		if (p->l == n) {
			p->l = x;
		} else {
			p->r = x;
		}
	} else {
		t->root = x;
	}
	uint8_t color;
	if (l && r) {
		color    = x->color;
		x->color = n->color;
		x->l     = l;
		l->p     = x;
		if (x != r) {
			p    = x->p;
			x->p = n->p;
			n    = x->r;
			p->l = n;
			x->r = r;
			r->p = x;
		} else {
			x->p = p;
			p    = x;
			n    = x->r;
		}
	} else {
		color = n->color;
		n     = x;
	}
	if (n)
		n->p = p;

	if (color == SS_RBRED)
		return;
	if (n && n->color == SS_RBRED) {
		n->color = SS_RBBLACK;
		return;
	}

	struct ssrbnode *s;
	do {
		if (unlikely(n == t->root))
			break;

		if (n == p->l) {
			s = p->r;
			if (s->color == SS_RBRED)
			{
				s->color = SS_RBBLACK;
				p->color = SS_RBRED;
				ss_rbrotate_left(t, p);
				s = p->r;
			}
			if ((!s->l || (s->l->color == SS_RBBLACK)) &&
			    (!s->r || (s->r->color == SS_RBBLACK)))
			{
				s->color = SS_RBRED;
				n = p;
				p = p->p;
				continue;
			}
			if ((!s->r || (s->r->color == SS_RBBLACK)))
			{
				s->l->color = SS_RBBLACK;
				s->color    = SS_RBRED;
				ss_rbrotate_right(t, s);
				s = p->r;
			}
			s->color    = p->color;
			p->color    = SS_RBBLACK;
			s->r->color = SS_RBBLACK;
			ss_rbrotate_left(t, p);
			n = t->root;
			break;
		} else {
			s = p->l;
			if (s->color == SS_RBRED)
			{
				s->color = SS_RBBLACK;
				p->color = SS_RBRED;
				ss_rbrotate_right(t, p);
				s = p->l;
			}
			if ((!s->l || (s->l->color == SS_RBBLACK)) &&
				(!s->r || (s->r->color == SS_RBBLACK)))
			{
				s->color = SS_RBRED;
				n = p;
				p = p->p;
				continue;
			}
			if ((!s->l || (s->l->color == SS_RBBLACK)))
			{
				s->r->color = SS_RBBLACK;
				s->color    = SS_RBRED;
				ss_rbrotate_left(t, s);
				s = p->l;
			}
			s->color    = p->color;
			p->color    = SS_RBBLACK;
			s->l->color = SS_RBBLACK;
			ss_rbrotate_right(t, p);
			n = t->root;
			break;
		}
	} while (n->color == SS_RBBLACK);
	if (n)
		n->color = SS_RBBLACK;
}

static inline int
ss_stdaopen(struct ssa *a ssunused, va_list args ssunused) {
	return 0;
}

static inline int
ss_stdaclose(struct ssa *a ssunused) {
	return 0;
}

static inline void*
ss_stdamalloc(struct ssa *a ssunused, size_t size) {
	return malloc(size);
}

static inline void*
ss_stdarealloc(struct ssa *a ssunused, void *ptr, size_t size) {
	return realloc(ptr,  size);
}

static inline void
ss_stdafree(struct ssa *a ssunused, void *ptr) {
	assert(ptr != NULL);
	free(ptr);
}

static struct ssaif ss_stda =
{
	.open    = ss_stdaopen,
	.close   = ss_stdaclose,
	.malloc  = ss_stdamalloc,
	.ensure  = NULL,
	.realloc = ss_stdarealloc,
	.free    = ss_stdafree
};

static inline int
ss_stdvfs_init(struct ssvfs *f ssunused, va_list args ssunused)
{
	return 0;
}

static inline void
ss_stdvfs_free(struct ssvfs *f ssunused)
{ }

static int64_t
ss_stdvfs_size(struct ssvfs *f ssunused, char *path)
{
	struct stat st;
	int rc = lstat(path, &st);
	if (unlikely(rc == -1))
		return -1;
	return st.st_size;
}

static int
ss_stdvfs_exists(struct ssvfs *f ssunused, const char *path)
{
	struct stat st;
	int rc = lstat(path, &st);
	return rc == 0;
}

static int
ss_stdvfs_unlink(struct ssvfs *f ssunused, char *path)
{
	return unlink(path);
}

static int
ss_stdvfs_rename(struct ssvfs *f ssunused, char *src, char *dest)
{
	return rename(src, dest);
}

static int
ss_stdvfs_mkdir(struct ssvfs *f ssunused, const char *path, int mode)
{
	return mkdir(path, mode);
}

static int
ss_stdvfs_rmdir(struct ssvfs *f ssunused, char *path)
{
	return rmdir(path);
}

static int
ss_stdvfs_open(struct ssvfs *f ssunused, char *path, int flags, int mode)
{
	return open(path, flags, mode);
}

static int
ss_stdvfs_close(struct ssvfs *f ssunused, int fd)
{
	return close(fd);
}

static int
ss_stdvfs_sync(struct ssvfs *f ssunused, int fd)
{
	return fdatasync(fd);
}

static int
ss_stdvfs_advise(struct ssvfs *f ssunused, int fd, int hint, uint64_t off, uint64_t len)
{
	(void)hint;
#if !defined(HAVE_POSIX_FADVISE)
	(void)fd;
	(void)off;
	(void)len;
	return 0;
#else
	return posix_fadvise(fd, off, len, POSIX_FADV_DONTNEED);
#endif
}

static int
ss_stdvfs_truncate(struct ssvfs *f ssunused, int fd, uint64_t size)
{
	return ftruncate(fd, size);
}

static int64_t
ss_stdvfs_pread(struct ssvfs *f ssunused, int fd, uint64_t off, void *buf, int size)
{
	int n = 0;
	do {
		int r;
		do {
			r = pread(fd, (char*)buf + n, size - n, off + n);
		} while (r == -1 && errno == EINTR);
		if (r <= 0)
			return -1;
		n += r;
	} while (n != size);

	return n;
}

static int64_t
ss_stdvfs_pwrite(struct ssvfs *f ssunused, int fd, uint64_t off, void *buf, int size)
{
	int n = 0;
	do {
		int r;
		do {
			r = pwrite(fd, (char*)buf + n, size - n, off + n);
		} while (r == -1 && errno == EINTR);
		if (r <= 0)
			return -1;
		n += r;
	} while (n != size);

	return n;
}

static int64_t
ss_stdvfs_write(struct ssvfs *f ssunused, int fd, void *buf, int size)
{
	int n = 0;
	do {
		int r;
		do {
			r = write(fd, (char*)buf + n, size - n);
		} while (r == -1 && errno == EINTR);
		if (r <= 0)
			return -1;
		n += r;
	} while (n != size);

	return n;
}

static int64_t
ss_stdvfs_writev(struct ssvfs *f ssunused, int fd, struct ssiov *iov)
{
	struct iovec *v = iov->v;
	int n = iov->iovc;
	int size = 0;
	do {
		int r;
		do {
			r = writev(fd, v, n);
		} while (r == -1 && errno == EINTR);
		if (r < 0)
			return -1;
		size += r;
		while (n > 0) {
			if (v->iov_len > (size_t)r) {
				v->iov_base = (char*)v->iov_base + r;
				v->iov_len -= r;
				break;
			} else {
				r -= v->iov_len;
				v++;
				n--;
			}
		}
	} while (n > 0);

	return size;
}

static int64_t
ss_stdvfs_seek(struct ssvfs *f ssunused, int fd, uint64_t off)
{
	return lseek(fd, off, SEEK_SET);
}

static int
ss_stdvfs_mmap(struct ssvfs *f ssunused, struct ssmmap *m, int fd, uint64_t size, int ro)
{
	int flags = PROT_READ;
	if (! ro)
		flags |= PROT_WRITE;
	m->p = mmap(NULL, size, flags, MAP_SHARED, fd, 0);
	if (m->p == MAP_FAILED) {
		m->p = NULL;
		return -1;
	}
	m->size = size;
	return 0;
}

static int
ss_stdvfs_mmap_allocate(struct ssvfs *f ssunused, struct ssmmap *m, uint64_t size)
{
	int flags = PROT_READ|PROT_WRITE;
	m->p = mmap(NULL, size, flags, MAP_PRIVATE|MAP_ANON, -1, 0);
	if (unlikely(m->p == MAP_FAILED)) {
		m->p = NULL;
		return -1;
	}
	m->size = size;
	return 0;
}

static int
ss_stdvfs_mremap(struct ssvfs *f ssunused, struct ssmmap *m, uint64_t size)
{
	if (unlikely(m->p == NULL))
		return ss_stdvfs_mmap_allocate(f, m, size);
	void *p;
#if !defined(HAVE_MREMAP)
	p = mmap(NULL, size, PROT_READ|PROT_WRITE,
	         MAP_PRIVATE|MAP_ANON, -1, 0);
	if (p == MAP_FAILED)
		return -1;
	size_t to_copy = m->size;
	if (to_copy > size)
		to_copy = size;
	memcpy(p, m->p, to_copy);
	munmap(m->p, m->size);
#else
	p = mremap(m->p, m->size, size, MREMAP_MAYMOVE);
	if (unlikely(p == MAP_FAILED))
		return -1;
#endif
	m->p = p;
	m->size = size;
	return 0;
}

static int
ss_stdvfs_munmap(struct ssvfs *f ssunused, struct ssmmap *m)
{
	if (unlikely(m->p == NULL))
		return 0;
	int rc = munmap(m->p, m->size);
	m->p = NULL;
	return rc;
}

static struct ssvfsif ss_stdvfs =
{
	.init          = ss_stdvfs_init,
	.free          = ss_stdvfs_free,
	.size          = ss_stdvfs_size,
	.exists        = ss_stdvfs_exists,
	.unlink        = ss_stdvfs_unlink,
	.rename        = ss_stdvfs_rename,
	.mkdir         = ss_stdvfs_mkdir,
	.rmdir         = ss_stdvfs_rmdir,
	.open          = ss_stdvfs_open,
	.close         = ss_stdvfs_close,
	.sync          = ss_stdvfs_sync,
	.advise        = ss_stdvfs_advise,
	.truncate      = ss_stdvfs_truncate,
	.pread         = ss_stdvfs_pread,
	.pwrite        = ss_stdvfs_pwrite,
	.write         = ss_stdvfs_write,
	.writev        = ss_stdvfs_writev,
	.seek          = ss_stdvfs_seek,
	.mmap          = ss_stdvfs_mmap,
	.mmap_allocate = ss_stdvfs_mmap_allocate,
	.mremap        = ss_stdvfs_mremap,
	.munmap        = ss_stdvfs_munmap
};

struct  sstestvfs {
	pthread_mutex_t lock;
	uint32_t fail_from;
	uint32_t n;
};

static inline int
ss_testvfs_init(struct ssvfs *f, va_list args ssunused)
{
	struct sstestvfs *o = (struct sstestvfs*)f->priv;
	o->fail_from = va_arg(args, int);
	o->n = 0;
	tt_pthread_mutex_init(&o->lock, NULL);
	return 0;
}

static inline void
ss_testvfs_free(struct ssvfs *f)
{
	struct sstestvfs *o = (struct sstestvfs*)f->priv;
	tt_pthread_mutex_destroy(&o->lock);
}

static inline int
ss_testvfs_call(struct ssvfs *f)
{
	struct sstestvfs *o = (struct sstestvfs*)f->priv;
	tt_pthread_mutex_lock(&o->lock);
	int generate_fail = o->n >= o->fail_from;
	o->n++;
	tt_pthread_mutex_unlock(&o->lock);
	return generate_fail;
}

static int64_t
ss_testvfs_size(struct ssvfs *f, char *path)
{
	if (ss_testvfs_call(f))
		return -1;
	return ss_stdvfs.size(f, path);
}

static int
ss_testvfs_exists(struct ssvfs *f, const char *path)
{
	if (ss_testvfs_call(f))
		return -1;
	return ss_stdvfs.exists(f, path);
}

static int
ss_testvfs_unlink(struct ssvfs *f, char *path)
{
	if (ss_testvfs_call(f))
		return -1;
	return ss_stdvfs.unlink(f, path);
}

static int
ss_testvfs_rename(struct ssvfs *f, char *src, char *dest)
{
	if (ss_testvfs_call(f))
		return -1;
	return ss_stdvfs.rename(f, src, dest);
}

static int
ss_testvfs_mkdir(struct ssvfs *f, const char *path, int mode)
{
	if (ss_testvfs_call(f))
		return -1;
	return ss_stdvfs.mkdir(f, path, mode);
}

static int
ss_testvfs_rmdir(struct ssvfs *f, char *path)
{
	if (ss_testvfs_call(f))
		return -1;
	return ss_stdvfs.rmdir(f, path);
}

static int
ss_testvfs_open(struct ssvfs *f, char *path, int flags, int mode)
{
	if (ss_testvfs_call(f))
		return -1;
	return ss_stdvfs.open(f, path, flags, mode);
}

static int
ss_testvfs_close(struct ssvfs *f, int fd)
{
	if (ss_testvfs_call(f))
		return -1;
	return ss_stdvfs.close(f, fd);
}

static int
ss_testvfs_sync(struct ssvfs *f, int fd)
{
	if (ss_testvfs_call(f))
		return -1;
	return ss_stdvfs.sync(f, fd);
}

static int
ss_testvfs_advise(struct ssvfs *f, int fd, int hint, uint64_t off, uint64_t len)
{
	if (ss_testvfs_call(f))
		return -1;
	return ss_stdvfs.advise(f, fd, hint, off, len);
}

static int
ss_testvfs_truncate(struct ssvfs *f, int fd, uint64_t size)
{
	if (ss_testvfs_call(f))
		return -1;
	return ss_stdvfs.truncate(f, fd, size);
}

static int64_t
ss_testvfs_pread(struct ssvfs *f, int fd, uint64_t off, void *buf, int size)
{
	if (ss_testvfs_call(f))
		return -1;
	return ss_stdvfs.pread(f, fd, off, buf, size);
}

static int64_t
ss_testvfs_pwrite(struct ssvfs *f, int fd, uint64_t off, void *buf, int size)
{
	if (ss_testvfs_call(f))
		return -1;
	return ss_stdvfs.pwrite(f, fd, off, buf, size);
}

static int64_t
ss_testvfs_write(struct ssvfs *f, int fd, void *buf, int size)
{
	if (ss_testvfs_call(f))
		return -1;
	return ss_stdvfs.write(f, fd, buf, size);
}

static int64_t
ss_testvfs_writev(struct ssvfs *f, int fd, struct ssiov *iov)
{
	if (ss_testvfs_call(f))
		return -1;
	return ss_stdvfs.writev(f, fd, iov);
}

static int64_t
ss_testvfs_seek(struct ssvfs *f, int fd, uint64_t off)
{
	if (ss_testvfs_call(f))
		return -1;
	return ss_stdvfs.seek(f, fd, off);
}

static int
ss_testvfs_mmap(struct ssvfs *f, struct ssmmap *m, int fd, uint64_t size, int ro)
{
	if (ss_testvfs_call(f))
		return -1;
	return ss_stdvfs.mmap(f, m, fd, size, ro);
}

static int
ss_testvfs_mmap_allocate(struct ssvfs *f, struct ssmmap *m, uint64_t size)
{
	if (ss_testvfs_call(f))
		return -1;
	return ss_stdvfs.mmap_allocate(f, m, size);
}

static int
ss_testvfs_mremap(struct ssvfs *f, struct ssmmap *m, uint64_t size)
{
	if (ss_testvfs_call(f))
		return -1;
	return ss_stdvfs.mremap(f, m, size);
}

static int
ss_testvfs_munmap(struct ssvfs *f, struct ssmmap *m)
{
	if (ss_testvfs_call(f))
		return -1;
	return ss_stdvfs.munmap(f, m);
}

static struct ssvfsif ss_testvfs =
{
	.init          = ss_testvfs_init,
	.free          = ss_testvfs_free,
	.size          = ss_testvfs_size,
	.exists        = ss_testvfs_exists,
	.unlink        = ss_testvfs_unlink,
	.rename        = ss_testvfs_rename,
	.mkdir         = ss_testvfs_mkdir,
	.rmdir         = ss_testvfs_rmdir,
	.open          = ss_testvfs_open,
	.close         = ss_testvfs_close,
	.sync          = ss_testvfs_sync,
	.advise        = ss_testvfs_advise,
	.truncate      = ss_testvfs_truncate,
	.pread         = ss_testvfs_pread,
	.pwrite        = ss_testvfs_pwrite,
	.write         = ss_testvfs_write,
	.writev        = ss_testvfs_writev,
	.seek          = ss_testvfs_seek,
	.mmap          = ss_testvfs_mmap,
	.mmap_allocate = ss_testvfs_mmap_allocate,
	.mremap        = ss_testvfs_mremap,
	.munmap        = ss_testvfs_munmap
};

struct sszstdfilter {
	void *ctx;
};

static const size_t ZSTD_blockHeaderSize = 3;

static int
ss_zstdfilter_init(struct ssfilter *f, va_list args ssunused)
{
	struct sszstdfilter *z = (struct sszstdfilter*)f->priv;
	switch (f->op) {
	case SS_FINPUT:
		z->ctx = ZSTD_createCCtx();
		if (unlikely(z->ctx == NULL))
			return -1;
		break;
	case SS_FOUTPUT:
		z->ctx = NULL;
		break;
	}
	return 0;
}

static int
ss_zstdfilter_free(struct ssfilter *f)
{
	struct sszstdfilter *z = (struct sszstdfilter*)f->priv;
	switch (f->op) {
	case SS_FINPUT:
		ZSTD_freeCCtx(z->ctx);
		break;
	case SS_FOUTPUT:
		break;
	}
	return 0;
}

static int
ss_zstdfilter_start(struct ssfilter *f, struct ssbuf *dest)
{
	(void)dest;
	struct sszstdfilter *z = (struct sszstdfilter*)f->priv;
	size_t sz;
	switch (f->op) {
	case SS_FINPUT:;
		int compressionLevel = 3; /* fast */
		sz = ZSTD_compressBegin(z->ctx, compressionLevel);
		if (unlikely(ZSTD_isError(sz)))
			return -1;
		break;
	case SS_FOUTPUT:
		/* do nothing */
		break;
	}
	return 0;
}

static int
ss_zstdfilter_next(struct ssfilter *f, struct ssbuf *dest, char *buf, int size)
{
	struct sszstdfilter *z = (struct sszstdfilter*)f->priv;
	int rc;
	if (unlikely(size == 0))
		return 0;
	switch (f->op) {
	case SS_FINPUT:;
		size_t block = ZSTD_compressBound(size);
		rc = ss_bufensure(dest, f->a, block);
		if (unlikely(rc == -1))
			return -1;
		size_t sz = ZSTD_compressContinue(z->ctx, dest->p, block, buf, size);
		if (unlikely(ZSTD_isError(sz)))
			return -1;
		ss_bufadvance(dest, sz);
		break;
	case SS_FOUTPUT:
		/* do a single-pass decompression.
		 *
		 * Assume that destination buffer is allocated to
		 * original size.
		 */
		sz = ZSTD_decompress(dest->p, ss_bufunused(dest), buf, size);
		if (unlikely(ZSTD_isError(sz)))
			return -1;
		break;
	}
	return 0;
}

static int
ss_zstdfilter_complete(struct ssfilter *f, struct ssbuf *dest)
{
	struct sszstdfilter *z = (struct sszstdfilter*)f->priv;
	int rc;
	switch (f->op) {
	case SS_FINPUT:;
		size_t block = ZSTD_blockHeaderSize;
		rc = ss_bufensure(dest, f->a, block);
		if (unlikely(rc == -1))
			return -1;
		size_t sz = ZSTD_compressEnd(z->ctx, dest->p, block);
		if (unlikely(ZSTD_isError(sz)))
			return -1;
		ss_bufadvance(dest, sz);
		break;
	case SS_FOUTPUT:
		/* do nothing */
		break;
	}
	return 0;
}

static struct ssfilterif ss_zstdfilter =
{
	.name     = "zstd",
	.init     = ss_zstdfilter_init,
	.free     = ss_zstdfilter_free,
	.start    = ss_zstdfilter_start,
	.next     = ss_zstdfilter_next,
	.complete = ss_zstdfilter_complete
};

typedef int (*sfcmpf)(char*, int, char*, int, void*);

struct sffield {
	enum sstype    type;
	int       position;
	int       position_ref;
	int       position_key;
	uint32_t  fixed_size;
	uint32_t  fixed_offset;
	char     *name;
	char     *options;
	int       key;
	sfcmpf    cmp;
};

enum sfstorage {
	SF_RAW,
	SF_SPARSE
};

struct sfscheme {
	struct sffield **fields;
	struct sffield **keys;
	struct key_def *key_def;
	int       fields_count;
	int       keys_count;
	sfcmpf    cmp;
	void     *cmparg;
	int       var_offset;
	int       var_count;
	enum sfstorage fmt_storage;
};

static inline struct sffield*
sf_fieldnew(struct ssa *a, char *name)
{
	struct sffield *f = ss_malloc(a, sizeof(struct sffield));
	if (unlikely(f == NULL))
		return NULL;
	f->key = 0;
	f->fixed_size = 0;
	f->fixed_offset = 0;
	f->position = 0;
	f->position_ref = 0;
	f->name = ss_strdup(a, name);
	if (unlikely(f->name == NULL)) {
		ss_free(a, f);
		return NULL;
	}
	f->type = SS_UNDEF;
	f->options = NULL;
	f->cmp = NULL;
	return f;
}

static inline void
sf_fieldfree(struct sffield *f, struct ssa *a)
{
	if (f->name) {
		ss_free(a, f->name);
		f->name = NULL;
	}
	if (f->options) {
		ss_free(a, f->options);
		f->options = NULL;
	}
	ss_free(a, f);
}

static inline int
sf_fieldoptions(struct sffield *f, struct ssa *a, char *options)
{
	char *sz = ss_strdup(a, options);
	if (unlikely(sz == NULL))
		return -1;
	if (f->options)
		ss_free(a, f->options);
	f->options = sz;
	return 0;
}

static void sf_schemeinit(struct sfscheme*);
static void sf_schemefree(struct sfscheme*, struct ssa*);
static int  sf_schemeadd(struct sfscheme*, struct ssa*, struct sffield*);
static int  sf_schemevalidate(struct sfscheme*, struct ssa*);
static struct sffield*
sf_schemefind(struct sfscheme*, char *);

static int  sf_schemecompare_prefix(struct sfscheme*, char*, uint32_t, char*);
static int  sf_schemecompare(char*, int, char*, int, void*);

static inline int
sf_compare(struct sfscheme *s, char *a, int asize, char *b, int bsize)
{
	return s->cmp(a, asize, b, bsize, s->cmparg);
}

static inline int
sf_compareprefix(struct sfscheme *s, char *a, int asize, char *b, int bsize ssunused)
{
	return sf_schemecompare_prefix(s, a, asize, b);
}

struct PACKED sfvar {
	uint32_t offset;
	uint32_t size;
};

struct sfv {
	char     *pointer;
	uint32_t  size;
};

static inline char*
sf_fieldof_ptr(struct sfscheme *s, struct sffield *f, char *data, uint32_t *size)
{
	if (likely(f->fixed_size > 0)) {
		if (likely(size))
			*size = f->fixed_size;
		return data + f->fixed_offset;
	}
	register struct sfvar *v =
		&((struct sfvar*)(data + s->var_offset))[f->position_ref];
	if (likely(size))
		*size = v->size;
	return data + v->offset;
}

static inline char*
sf_fieldof(struct sfscheme *s, int pos, char *data, uint32_t *size)
{
	return sf_fieldof_ptr(s, s->fields[pos], data, size);
}

static inline char*
sf_field(struct sfscheme *s, int pos, char *data)
{
	register struct sffield *f = s->fields[pos];
	if (likely(f->fixed_size > 0))
		return data + f->fixed_offset;
	register struct sfvar *v =
		&((struct sfvar*)(data + s->var_offset))[f->position_ref];
	return data + v->offset;
}

static inline int
sf_fieldsize(struct sfscheme *s, int pos, char *data)
{
	register struct sffield *f = s->fields[pos];
	if (likely(f->fixed_size > 0))
		return f->fixed_size;
	register struct sfvar *v =
		&((struct sfvar*)(data + s->var_offset))[f->position_ref];
	return v->size;
}

static inline int
sf_writesize(struct sfscheme *s, struct sfv *v)
{
	int sum = s->var_offset;
	int i;
	for (i = 0; i < s->fields_count; i++) {
		struct sffield *f = s->fields[i];
		if (f->fixed_size != 0)
			continue;
		sum += sizeof(struct sfvar)+ v[i].size;
	}
	return sum;
}

static inline void
sf_write(struct sfscheme *s, struct sfv *v, char *dest)
{
	int var_value_offset =
		s->var_offset + sizeof(struct sfvar) * s->var_count;
	struct sfvar *var = (struct sfvar*)(dest + s->var_offset);
	int i;
	for (i = 0; i < s->fields_count; i++) {
		struct sffield *f = s->fields[i];
		if (f->fixed_size) {
			assert(f->fixed_size == v[i].size);
			memcpy(dest + f->fixed_offset, v[i].pointer, f->fixed_size);
			continue;
		}
		struct sfvar *current = &var[f->position_ref];
		current->offset = var_value_offset;
		current->size   = v[i].size;
		memcpy(dest + var_value_offset, v[i].pointer, v[i].size);
		var_value_offset += current->size;
	}
}

static inline uint64_t
sf_hash(struct sfscheme *s, char *data)
{
	uint64_t hash = 0;
	int i;
	for (i = 0; i < s->keys_count; i++)
		hash ^= ss_fnv(sf_field(s, i, data), sf_fieldsize(s, i, data));
	return hash;
}

static inline int
sf_comparable_size(struct sfscheme *s, char *data)
{
	int sum = s->var_offset;
	int i;
	for (i = 0; i < s->fields_count; i++) {
		struct sffield *f = s->fields[i];
		if (f->fixed_size != 0)
			continue;
		if (f->key)
			sum += sf_fieldsize(s, i, data);
		sum += sizeof(struct sfvar);
	}
	return sum;
}

static inline void
sf_comparable_write(struct sfscheme *s, char *src, char *dest)
{
	int var_value_offset =
		s->var_offset + sizeof(struct sfvar) * s->var_count;
	memcpy(dest, src, s->var_offset);
	struct sfvar *var = (struct sfvar*)(dest + s->var_offset);
	int i;
	for (i = 0; i < s->fields_count; i++) {
		struct sffield *f = s->fields[i];
		if (f->fixed_size != 0)
			continue;
		struct sfvar *current = &var[f->position_ref];
		current->offset = var_value_offset;
		if (! f->key) {
			current->size = 0;
			continue;
		}
		char *ptr = sf_fieldof_ptr(s, f, src, &current->size);
		memcpy(dest + var_value_offset, ptr, current->size);
		var_value_offset += current->size;
	}
}

struct sflimit {
	uint32_t u32_min;
	uint32_t u32_max;
	uint64_t u64_min;
	uint64_t u64_max;
	char    *string_min;
	int      string_min_size;
	char    *string_max;
	int      string_max_size;
};

static inline int
sf_limitinit(struct sflimit *b, struct ssa *a)
{
	b->u32_min = 0;
	b->u32_max = UINT32_MAX;
	b->u64_min = 0;
	b->u64_max = UINT64_MAX;
	b->string_min_size = 0;
	b->string_min = "";
	b->string_max_size = 1024;
	b->string_max = ss_malloc(a, b->string_max_size);
	if (unlikely(b->string_max == NULL))
		return -1;
	memset(b->string_max, 0xff, b->string_max_size);
	return 0;
}

static inline void
sf_limitfree(struct sflimit *b, struct ssa *a)
{
	if (b->string_max)
		ss_free(a, b->string_max);
}

static inline void
sf_limitset(struct sflimit *b, struct sfscheme *s, struct sfv *fields, enum phia_order order)
{
	int i;
	for (i = 0; i < s->fields_count; i++) {
		struct sfv *v = &fields[i];
		if (v->pointer)
			continue;
		struct sffield *part = s->fields[i];
		switch (part->type) {
		case SS_U32:
			if (order == PHIA_LT || order == PHIA_LE) {
				v->pointer = (char*)&b->u32_max;
				v->size = sizeof(uint32_t);
			} else {
				v->pointer = (char*)&b->u32_min;
				v->size = sizeof(uint32_t);
			}
			break;
		case SS_U32REV:
			if (order == PHIA_LT || order == PHIA_LE) {
				v->pointer = (char*)&b->u32_min;
				v->size = sizeof(uint32_t);
			} else {
				v->pointer = (char*)&b->u32_max;
				v->size = sizeof(uint32_t);
			}
			break;
		case SS_U64:
			if (order == PHIA_LT || order == PHIA_LE) {
				v->pointer = (char*)&b->u64_max;
				v->size = sizeof(uint64_t);
			} else {
				v->pointer = (char*)&b->u64_min;
				v->size = sizeof(uint64_t);
			}
			break;
		case SS_U64REV:
			if (order == PHIA_LT || order == PHIA_LE) {
				v->pointer = (char*)&b->u64_min;
				v->size = sizeof(uint64_t);
			} else {
				v->pointer = (char*)&b->u64_max;
				v->size = sizeof(uint64_t);
			}
			break;
		case SS_STRING:
			if (order == PHIA_LT || order == PHIA_LE) {
				v->pointer = b->string_max;
				v->size = b->string_max_size;
			} else {
				v->pointer = b->string_min;
				v->size = b->string_min_size;
			}
			break;
		default: assert(0);
			break;
		}
	}
}

static inline int
sf_cmpstring(char *a, int asz, char *b, int bsz, void *arg ssunused)
{
	int size = (asz < bsz) ? asz : bsz;
	int rc = memcmp(a, b, size);
	if (unlikely(rc == 0)) {
		if (likely(asz == bsz))
			return 0;
		return (asz < bsz) ? -1 : 1;
	}
	return rc > 0 ? 1 : -1;
}

static inline int
sf_cmpu32(char *a, int asz ssunused, char *b, int bsz ssunused, void *arg ssunused)
{
	uint32_t av = load_u32(a);
	uint32_t bv = load_u32(b);
	if (av == bv)
		return 0;
	return (av > bv) ? 1 : -1;
}

static inline int
sf_cmpu32_reverse(char *a, int asz ssunused, char *b, int bsz ssunused, void *arg ssunused)
{
	uint32_t av = load_u32(a);
	uint32_t bv = load_u32(b);
	if (av == bv)
		return 0;
	return (av > bv) ? -1 : 1;
}

static inline int
sf_cmpu64(char *a, int asz ssunused, char *b, int bsz ssunused,
              void *arg ssunused)
{
	uint64_t av = load_u64(a);
	uint64_t bv = load_u64(b);
	if (av == bv)
		return 0;
	return (av > bv) ? 1 : -1;
}

static inline int
sf_cmpu64_reverse(char *a, int asz ssunused, char *b, int bsz ssunused,
              void *arg ssunused)
{
	uint64_t av = load_u64(a);
	uint64_t bv = load_u64(b);
	if (av == bv)
		return 0;
	return (av > bv) ? -1 : 1;
}

static int
sf_schemecompare(char *a, int asize ssunused, char *b, int bsize ssunused, void *arg)
{
	struct sfscheme *s = arg;
	struct sffield **part = s->keys;
	struct sffield **last = part + s->keys_count;
	int rc;
	while (part < last) {
		struct sffield *key = *part;
		uint32_t a_fieldsize;
		char *a_field = sf_fieldof_ptr(s, key, a, &a_fieldsize);
		uint32_t b_fieldsize;
		char *b_field = sf_fieldof_ptr(s, key, b, &b_fieldsize);
		rc = key->cmp(a_field, a_fieldsize, b_field, b_fieldsize, NULL);
		if (rc != 0)
			return rc;
		part++;
	}
	return 0;
}

static int
sf_schemecompare_prefix(struct sfscheme *s, char *prefix, uint32_t prefixsize, char *key)
{
	uint32_t keysize;
	key = sf_fieldof(s, 0, key, &keysize);
	if (keysize < prefixsize)
		return 0;
	return (memcmp(prefix, key, prefixsize) == 0) ? 1 : 0;
}

static void
sf_schemeinit(struct sfscheme *s)
{
	s->fields = NULL;
	s->fields_count = 0;
	s->keys = NULL;
	s->keys_count = 0;
	s->var_offset = 0;
	s->var_count  = 0;
	s->cmp = sf_schemecompare;
	s->cmparg = s;
	s->key_def = NULL;
	s->fmt_storage = SF_RAW;
}

static void
sf_schemefree(struct sfscheme *s, struct ssa *a)
{
	if (s->fields) {
		int i = 0;
		while (i < s->fields_count) {
			sf_fieldfree(s->fields[i], a);
			i++;
		}
		ss_free(a, s->fields);
		s->fields = NULL;
	}
	if (s->keys) {
		ss_free(a, s->keys);
		s->keys = NULL;
	}
}

static int
sf_schemeadd(struct sfscheme *s, struct ssa *a, struct sffield *f)
{
	int size = sizeof(struct sffield*) * (s->fields_count + 1);
	struct sffield **fields = ss_malloc(a, size);
	if (unlikely(fields == NULL))
		return -1;
	memcpy(fields, s->fields, size - sizeof(struct sffield*));
	fields[s->fields_count] = f;
	f->position = s->fields_count;
	f->position_key = -1;
	if (s->fields)
		ss_free(a, s->fields);
	s->fields = fields;
	s->fields_count++;
	return 0;
}

static inline int
sf_schemeset(struct sfscheme *s, struct sffield *f, char *opt)
{
	(void)s;
	if (strcmp(opt, "string") == 0) {
		f->type = SS_STRING;
		f->fixed_size = 0;
		f->cmp = sf_cmpstring;
	} else
	if (strcmp(opt, "u32") == 0) {
		f->type = SS_U32;
		f->fixed_size = sizeof(uint32_t);
		f->cmp = sf_cmpu32;
	} else
	if (strcmp(opt, "u32_rev") == 0) {
		f->type = SS_U32REV;
		f->fixed_size = sizeof(uint32_t);
		f->cmp = sf_cmpu32_reverse;
	} else
	if (strcmp(opt, "u64") == 0) {
		f->type = SS_U64;
		f->fixed_size = sizeof(uint64_t);
		f->cmp = sf_cmpu64;
	} else
	if (strcmp(opt, "u64_rev") == 0) {
		f->type = SS_U64REV;
		f->fixed_size = sizeof(uint64_t);
		f->cmp = sf_cmpu64_reverse;
	} else
	if (strncmp(opt, "key", 3) == 0) {
		char *p = opt + 3;
		if (unlikely(*p != '('))
			return -1;
		p++;
		if (unlikely(! isdigit(*p)))
			return -1;
		int v = 0;
		while (isdigit(*p)) {
			v = (v * 10) + *p - '0';
			p++;
		}
		if (unlikely(*p != ')'))
			return -1;
		p++;
		f->position_key = v;
		f->key = 1;
	} else {
		return -1;
	}
	return 0;
}

static int
sf_schemevalidate(struct sfscheme *s, struct ssa *a)
{
	/* validate fields */
	if (s->fields_count == 0) {
		return -1;
	}
	int fixed_offset = 0;
	int fixed_pos = 0;
	int i = 0;
	while (i < s->fields_count)
	{
		/* validate and apply field options */
		struct sffield *f = s->fields[i];
		if (f->options == NULL) {
			return -1;
		}
		char opts[256];
		snprintf(opts, sizeof(opts), "%s", f->options);
		char *p;
		for (p = strtok(opts, " ,"); p;
		     p = strtok(NULL, " ,"))
		{
			int rc = sf_schemeset(s, f, p);
			if (unlikely(rc == -1))
				return -1;
		}
		/* calculate offset and position for fixed
		 * size types */
		if (f->fixed_size > 0) {
			f->position_ref = fixed_pos;
			fixed_pos++;
			f->fixed_offset = fixed_offset;
			fixed_offset += f->fixed_size;
		} else {
			s->var_count++;
		}
		if (f->key)
			s->keys_count++;
		i++;
	}
	s->var_offset = fixed_offset;

	/* validate keys */
	if (unlikely(s->keys_count == 0))
		return -1;
	int size = sizeof(struct sffield*) * s->keys_count;
	s->keys = ss_malloc(a, size);
	if (unlikely(s->keys == NULL))
		return -1;
	memset(s->keys, 0, size);
	int pos_var = 0;
	i = 0;
	while (i < s->fields_count) {
		struct sffield *f = s->fields[i];
		if (f->key) {
			if (unlikely(f->position_key < 0))
				return -1;
			if (unlikely(f->position_key >= s->fields_count))
				return -1;
			if (unlikely(f->position_key >= s->keys_count))
				return -1;
			if (unlikely(s->keys[f->position_key] != NULL))
				return -1;
			s->keys[f->position_key] = f;
		}
		if (f->fixed_size == 0)
			f->position_ref = pos_var++;
		i++;
	}
	i = 0;
	while (i < s->keys_count) {
		struct sffield *f = s->keys[i];
		if (f == NULL)
			return -1;
		i++;
	}
	return 0;
}

static struct sffield*
sf_schemefind(struct sfscheme *s, char *name)
{
	int i;
	for (i = 0; i < s->fields_count; i++)
		if (strcmp(s->fields[i]->name, name) == 0)
			return s->fields[i];
	return NULL;
}

#define SR_VERSION_MAGIC      8529643324614668147ULL

#define SR_VERSION_A         '2'
#define SR_VERSION_B         '1'
#define SR_VERSION_C         '1'

#define SR_VERSION_STORAGE_A '2'
#define SR_VERSION_STORAGE_B '1'
#define SR_VERSION_STORAGE_C '1'

struct PACKED srversion {
	uint64_t magic;
	uint8_t  a, b, c;
};

static inline void
sr_version(struct srversion *v)
{
	v->magic = SR_VERSION_MAGIC;
	v->a = SR_VERSION_A;
	v->b = SR_VERSION_B;
	v->c = SR_VERSION_C;
}

static inline void
sr_version_storage(struct srversion *v)
{
	v->magic = SR_VERSION_MAGIC;
	v->a = SR_VERSION_STORAGE_A;
	v->b = SR_VERSION_STORAGE_B;
	v->c = SR_VERSION_STORAGE_C;
}

static inline int
sr_versionstorage_check(struct srversion *v)
{
	if (v->magic != SR_VERSION_MAGIC)
		return 0;
	if (v->a != SR_VERSION_STORAGE_A)
		return 0;
	if (v->b != SR_VERSION_STORAGE_B)
		return 0;
	if (v->c != SR_VERSION_STORAGE_C)
		return 0;
	return 1;
}


#define sr_e(type, fmt, ...) \
	({int res = -1;\
	  char errmsg[256];\
	  snprintf(errmsg, sizeof(errmsg), fmt, __VA_ARGS__);\
	  diag_set(ClientError, type, errmsg);\
	  res;})

#define sr_error(fmt, ...) \
	sr_e(ER_PHIA, fmt, __VA_ARGS__)

#define sr_malfunction(fmt, ...) \
	sr_e(ER_PHIA, fmt, __VA_ARGS__)

#define sr_oom() \
	sr_e(ER_PHIA, "%s", "memory allocation failed")

enum {
	SR_OFFLINE,
	SR_ONLINE,
	SR_RECOVER,
	SR_SHUTDOWN_PENDING,
	SR_SHUTDOWN,
	SR_DROP_PENDING,
	SR_DROP,
	SR_MALFUNCTION
};

struct srstatus {
	int status;
	pthread_mutex_t lock;
};

static inline void
sr_statusinit(struct srstatus *s)
{
	s->status = SR_OFFLINE;
	tt_pthread_mutex_init(&s->lock, NULL);
}

static inline void
sr_statusfree(struct srstatus *s)
{
	tt_pthread_mutex_destroy(&s->lock);
}

static inline int
sr_statusset(struct srstatus *s, int status)
{
	tt_pthread_mutex_lock(&s->lock);
	int old = s->status;
	s->status = status;
	tt_pthread_mutex_unlock(&s->lock);
	return old;
}

static inline int
sr_status(struct srstatus *s)
{
	tt_pthread_mutex_lock(&s->lock);
	int status = s->status;
	tt_pthread_mutex_unlock(&s->lock);
	return status;
}

static inline int
sr_statusactive_is(int status)
{
	switch (status) {
	case SR_ONLINE:
	case SR_RECOVER:
		return 1;
	case SR_SHUTDOWN_PENDING:
	case SR_SHUTDOWN:
	case SR_DROP_PENDING:
	case SR_DROP:
	case SR_OFFLINE:
	case SR_MALFUNCTION:
		return 0;
	}
	assert(0);
	return 0;
}

static inline int
sr_statusactive(struct srstatus *s) {
	return sr_statusactive_is(sr_status(s));
}

static inline int
sr_online(struct srstatus *s) {
	return sr_status(s) == SR_ONLINE;
}

struct srstat {
	pthread_mutex_t lock;
	/* memory */
	uint64_t v_count;
	uint64_t v_allocated;
	/* key-value */
	struct ssavg    key, value;
	/* set */
	uint64_t set;
	struct ssavg    set_latency;
	/* delete */
	uint64_t del;
	struct ssavg    del_latency;
	/* upsert */
	uint64_t upsert;
	struct ssavg    upsert_latency;
	/* get */
	uint64_t get;
	struct ssavg    get_read_disk;
	struct ssavg    get_read_cache;
	struct ssavg    get_latency;
	/* transaction */
	uint64_t tx;
	uint64_t tx_rlb;
	uint64_t tx_conflict;
	uint64_t tx_lock;
	struct ssavg    tx_latency;
	struct ssavg    tx_stmts;
	/* cursor */
	uint64_t cursor;
	struct ssavg    cursor_latency;
	struct ssavg    cursor_read_disk;
	struct ssavg    cursor_read_cache;
	struct ssavg    cursor_ops;
};

static inline void
sr_statinit(struct srstat *s)
{
	memset(s, 0, sizeof(*s));
	tt_pthread_mutex_init(&s->lock, NULL);
}

static inline void
sr_statfree(struct srstat *s) {
	tt_pthread_mutex_destroy(&s->lock);
}

static inline void
sr_statprepare(struct srstat *s)
{
	ss_avgprepare(&s->key);
	ss_avgprepare(&s->value);
	ss_avgprepare(&s->set_latency);
	ss_avgprepare(&s->del_latency);
	ss_avgprepare(&s->upsert_latency);
	ss_avgprepare(&s->get_read_disk);
	ss_avgprepare(&s->get_read_cache);
	ss_avgprepare(&s->get_latency);
	ss_avgprepare(&s->tx_latency);
	ss_avgprepare(&s->tx_stmts);
	ss_avgprepare(&s->cursor_latency);
	ss_avgprepare(&s->cursor_read_disk);
	ss_avgprepare(&s->cursor_read_cache);
	ss_avgprepare(&s->cursor_ops);
}

static inline void
sr_statkey(struct srstat *s, int size)
{
	tt_pthread_mutex_lock(&s->lock);
	ss_avgupdate(&s->key, size);
	tt_pthread_mutex_unlock(&s->lock);
}

static inline void
sr_statget(struct srstat *s, uint64_t diff, int read_disk, int read_cache)
{
	tt_pthread_mutex_lock(&s->lock);
	s->get++;
	ss_avgupdate(&s->get_read_disk, read_disk);
	ss_avgupdate(&s->get_read_cache, read_cache);
	ss_avgupdate(&s->get_latency, diff);
	tt_pthread_mutex_unlock(&s->lock);
}

static inline void
sr_stattx(struct srstat *s, uint64_t start, uint32_t count,
          int rlb, int conflict)
{
	uint64_t diff = clock_monotonic64() - start;
	tt_pthread_mutex_lock(&s->lock);
	s->tx++;
	s->tx_rlb += rlb;
	s->tx_conflict += conflict;
	ss_avgupdate(&s->tx_stmts, count);
	ss_avgupdate(&s->tx_latency, diff);
	tt_pthread_mutex_unlock(&s->lock);
}

static inline void
sr_stattx_lock(struct srstat *s)
{
	tt_pthread_mutex_lock(&s->lock);
	s->tx_lock++;
	tt_pthread_mutex_unlock(&s->lock);
}

static inline void
sr_statcursor(struct srstat *s, uint64_t start, int read_disk, int read_cache, int ops)
{
	uint64_t diff = clock_monotonic64() - start;
	tt_pthread_mutex_lock(&s->lock);
	s->cursor++;
	ss_avgupdate(&s->cursor_read_disk, read_disk);
	ss_avgupdate(&s->cursor_read_cache, read_cache);
	ss_avgupdate(&s->cursor_latency, diff);
	ss_avgupdate(&s->cursor_ops, ops);
	tt_pthread_mutex_unlock(&s->lock);
}

enum srseqop {
	SR_DSN,
	SR_DSNNEXT,
	SR_NSN,
	SR_NSNNEXT,
	SR_LSN,
	SR_LSNNEXT,
	SR_LFSN,
	SR_LFSNNEXT,
	SR_TSN,
	SR_TSNNEXT
};

struct srseq {
	pthread_mutex_t lock;
	/** Log sequence number. */
	uint64_t lsn;
	/** Transaction sequence number. */
	uint64_t tsn;
	/** Node sequence number. */
	uint64_t nsn;
	/** Log file sequence number. */
	uint64_t lfsn;
	/** Database sequence number. */
	uint32_t dsn;
};

static inline void
sr_seqinit(struct srseq *n) {
	memset(n, 0, sizeof(*n));
	tt_pthread_mutex_init(&n->lock, NULL);
}

static inline void
sr_seqfree(struct srseq *n) {
	tt_pthread_mutex_destroy(&n->lock);
}

static inline void
sr_seqlock(struct srseq *n) {
	tt_pthread_mutex_lock(&n->lock);
}

static inline void
sr_sequnlock(struct srseq *n) {
	tt_pthread_mutex_unlock(&n->lock);
}

static inline uint64_t
sr_seqdo(struct srseq *n, enum srseqop op)
{
	uint64_t v = 0;
	switch (op) {
	case SR_LSN:       v = n->lsn;
		break;
	case SR_LSNNEXT:   v = ++n->lsn;
		break;
	case SR_TSN:       v = n->tsn;
		break;
	case SR_TSNNEXT:   v = ++n->tsn;
		break;
	case SR_NSN:       v = n->nsn;
		break;
	case SR_NSNNEXT:   v = ++n->nsn;
		break;
	case SR_LFSN:      v = n->lfsn;
		break;
	case SR_LFSNNEXT:  v = ++n->lfsn;
		break;
	case SR_DSN:       v = n->dsn;
		break;
	case SR_DSNNEXT:   v = ++n->dsn;
		break;
	}
	return v;
}

static inline uint64_t
sr_seq(struct srseq *n, enum srseqop op)
{
	sr_seqlock(n);
	uint64_t v = sr_seqdo(n, op);
	sr_sequnlock(n);
	return v;
}

struct srzone {
	uint32_t enable;
	char     name[4];
	uint32_t mode;
	uint32_t compact_wm;
	uint32_t compact_mode;
	uint32_t branch_prio;
	uint32_t branch_wm;
	uint32_t branch_age;
	uint32_t branch_age_period;
	uint64_t branch_age_period_us;
	uint32_t branch_age_wm;
	uint32_t gc_prio;
	uint32_t gc_period;
	uint64_t gc_period_us;
	uint32_t gc_wm;
	uint32_t lru_prio;
	uint32_t lru_period;
	uint64_t lru_period_us;
};

struct srzonemap {
	struct srzone zones[11];
};

static inline void
sr_zonemap_set(struct srzonemap *m, uint32_t percent, struct srzone *z)
{
	if (unlikely(percent > 100))
		percent = 100;
	percent = percent - percent % 10;
	int p = percent / 10;
	m->zones[p] = *z;
	snprintf(m->zones[p].name, sizeof(m->zones[p].name), "%d", percent);
}

static inline struct srzone*
sr_zonemap(struct srzonemap *m, uint32_t percent)
{
	if (unlikely(percent > 100))
		percent = 100;
	percent = percent - percent % 10;
	int p = percent / 10;
	struct srzone *z = &m->zones[p];
	if (!z->enable) {
		while (p >= 0) {
			z = &m->zones[p];
			if (z->enable)
				return z;
			p--;
		}
		return NULL;
	}
	return z;
}

struct runtime {
	struct srstatus *status;
	struct srseq *seq;
	struct ssa *a;
	struct ssvfs *vfs;
	struct ssquota *quota;
	struct srzonemap *zonemap;
	struct ssinjection *i;
	struct srstat *stat;
};

static inline void
sr_init(struct runtime *r,
        struct srstatus *status,
        struct ssa *a,
        struct ssvfs *vfs,
        struct ssquota *quota,
        struct srzonemap *zonemap,
        struct srseq *seq,
        struct ssinjection *i,
        struct srstat *stat)
{
	r->status      = status;
	r->a           = a;
	r->vfs         = vfs;
	r->quota       = quota;
	r->zonemap     = zonemap;
	r->seq         = seq;
	r->i           = i;
	r->stat        = stat;
}

static inline struct srzone *sr_zoneof(struct runtime *r)
{
	int p = ss_quotaused_percent(r->quota);
	return sr_zonemap(r->zonemap, p);
}

struct srconfstmt;
struct srconf;

typedef int (*srconff)(struct srconf*, struct srconfstmt*);

enum {
	SR_RO = 1,
	SR_NS = 2
};

struct srconf {
	char    *key;
	int      flags;
	enum sstype   type;
	srconff  function;
	void    *value;
	void    *ptr;
	struct srconf  *next;
};

struct PACKED srconfdump {
	uint8_t  type;
	uint16_t keysize;
	uint32_t valuesize;
};

struct srconfstmt {
	const char *path;
	void       *value;
	enum sstype valuetype;
	int         valuesize;
	struct srconf     *match;
	struct ssbuf      *serialize;
	void       *ptr;
	struct runtime         *r;
};

static int sr_confexec(struct srconf*, struct srconfstmt*);
static int sr_conf_serialize(struct srconf*, struct srconfstmt*);

static inline struct srconf*
sr_c(struct srconf **link, struct srconf **cp, srconff func,
     char *key, int type,
     void *value)
{
	struct srconf *c = *cp;
	c->key      = key;
	c->function = func;
	c->flags    = 0;
	c->type     = type;
	c->value    = value;
	c->ptr      = NULL;
	c->next     = NULL;
	*cp = c + 1;
	if (likely(link)) {
		if (likely(*link))
			(*link)->next = c;
		*link = c;
	}
	return c;
}

static inline struct srconf*
sr_C(struct srconf **link, struct srconf **cp, srconff func,
     char *key, int type,
     void *value, int flags, void *ptr)
{
	struct srconf *c = sr_c(link, cp, func, key, type, value);
	c->flags = flags;
	c->ptr = ptr;
	return c;
}

static inline char*
sr_confkey(struct srconfdump *v) {
	return (char*)v + sizeof(struct srconfdump);
}

static inline char*
sr_confvalue(struct srconfdump *v) {
	return sr_confkey(v) + v->keysize;
}

static int
sr_conf_serialize(struct srconf *m, struct srconfstmt *s)
{
	char buf[128];
	void *value = NULL;
	struct srconfdump v = {
		.type = m->type
	};
	switch (m->type) {
	case SS_U32:
		v.valuesize  = snprintf(buf, sizeof(buf), "%" PRIu32, load_u32(m->value));
		v.valuesize += 1;
		value = buf;
		break;
	case SS_U64:
		v.valuesize  = snprintf(buf, sizeof(buf), "%" PRIu64, load_u64(m->value));
		v.valuesize += 1;
		value = buf;
		break;
	case SS_STRING: {
		char *string = m->value;
		if (string) {
			v.valuesize = strlen(string) + 1;
			value = string;
		} else {
			v.valuesize = 0;
		}
		break;
	}
	case SS_STRINGPTR: {
		char **string = (char**)m->value;
		if (*string) {
			v.valuesize = strlen(*string) + 1;
			value = *string;
		} else {
			v.valuesize = 0;
		}
		v.type = SS_STRING;
		break;
	}
	default:
		return -1;
	}
	char name[128];
	v.keysize  = snprintf(name, sizeof(name), "%s", s->path);
	v.keysize += 1;
	struct ssbuf *p = s->serialize;
	int size = sizeof(v) + v.keysize + v.valuesize;
	int rc = ss_bufensure(p, s->r->a, size);
	if (unlikely(rc == -1))
		return sr_oom();
	memcpy(p->p, &v, sizeof(v));
	memcpy(p->p + sizeof(v), name, v.keysize);
	memcpy(p->p + sizeof(v) + v.keysize, value, v.valuesize);
	ss_bufadvance(p, size);
	return 0;
}

static inline int
sr_confexec_serialize(struct srconf *c, struct srconfstmt *stmt, char *root)
{
	char path[256];
	while (c) {
		if (root)
			snprintf(path, sizeof(path), "%s.%s", root, c->key);
		else
			snprintf(path, sizeof(path), "%s", c->key);
		int rc;
		if (c->flags & SR_NS) {
			rc = sr_confexec_serialize(c->value, stmt, path);
			if (unlikely(rc == -1))
				return -1;
		} else {
			stmt->path = path;
			rc = c->function(c, stmt);
			if (unlikely(rc == -1))
				return -1;
			stmt->path = NULL;
		}
		c = c->next;
	}
	return 0;
}

static int sr_confexec(struct srconf *start, struct srconfstmt *s)
{
	return sr_confexec_serialize(start, s, NULL);
}

#define SVNONE       0
#define SVDELETE     1
#define SVUPSERT     2
#define SVGET        4
#define SVDUP        8
#define SVCONFLICT  32

struct sv;

struct svif {
	uint8_t   (*flags)(struct sv*);
	void      (*lsnset)(struct sv*, uint64_t);
	uint64_t  (*lsn)(struct sv*);
	char     *(*pointer)(struct sv*);
	uint32_t  (*size)(struct sv*);
};

struct PACKED sv {
	struct svif *i;
	void *v, *arg;
};

static inline void
sv_init(struct sv *v, struct svif *i, void *vptr, void *arg) {
	v->i   = i;
	v->v   = vptr;
	v->arg = arg;
}

static inline uint8_t
sv_flags(struct sv *v) {
	return v->i->flags(v);
}

static inline int
sv_isflags(int flags, int value) {
	return (flags & value) > 0;
}

static inline int
sv_is(struct sv *v, int flags) {
	return sv_isflags(sv_flags(v), flags) > 0;
}

static inline uint64_t
sv_lsn(struct sv *v) {
	return v->i->lsn(v);
}

static inline void
sv_lsnset(struct sv *v, uint64_t lsn) {
	v->i->lsnset(v, lsn);
}

static inline char*
sv_pointer(struct sv *v) {
	return v->i->pointer(v);
}

static inline uint32_t
sv_size(struct sv *v) {
	return v->i->size(v);
}

static inline char*
sv_field(struct sv *v, struct sfscheme *scheme, int pos, uint32_t *size) {
	return sf_fieldof(scheme, pos, v->i->pointer(v), size);
}

static inline uint64_t
sv_hash(struct sv *v, struct sfscheme *scheme) {
	return sf_hash(scheme, sv_pointer(v));
}


struct PACKED svv {
	uint64_t lsn;
	uint32_t size;
	uint8_t  flags;
	uint16_t refs;
};

static struct svif sv_vif;

static inline char*
sv_vpointer(struct svv *v) {
	return (char*)(v) + sizeof(struct svv);
}

static inline uint32_t
sv_vsize(struct svv *v) {
	return sizeof(struct svv) + v->size;
}

static inline struct svv*
sv_vbuild(struct runtime *r, struct sfscheme *scheme, struct sfv *fields)
{
	int size = sf_writesize(scheme, fields);
	struct svv *v = ss_malloc(r->a, sizeof(struct svv) + size);
	if (unlikely(v == NULL))
		return NULL;
	v->size      = size;
	v->lsn       = 0;
	v->flags     = 0;
	v->refs      = 1;
	char *ptr = sv_vpointer(v);
	sf_write(scheme, fields, ptr);
	/* update runtime statistics */
	tt_pthread_mutex_lock(&r->stat->lock);
	r->stat->v_count++;
	r->stat->v_allocated += sizeof(struct svv) + size;
	tt_pthread_mutex_unlock(&r->stat->lock);
	return v;
}

static inline struct svv*
sv_vbuildraw(struct runtime *r, char *src, int size)
{
	struct svv *v = ss_malloc(r->a, sizeof(struct svv) + size);
	if (unlikely(v == NULL))
		return NULL;
	v->size      = size;
	v->flags     = 0;
	v->refs      = 1;
	v->lsn       = 0;
	memcpy(sv_vpointer(v), src, size);
	/* update runtime statistics */
	tt_pthread_mutex_lock(&r->stat->lock);
	r->stat->v_count++;
	r->stat->v_allocated += sizeof(struct svv) + size;
	tt_pthread_mutex_unlock(&r->stat->lock);
	return v;
}

static inline struct svv*
sv_vdup(struct runtime *r, struct sv *src)
{
	struct svv *v = sv_vbuildraw(r, sv_pointer(src), sv_size(src));
	if (unlikely(v == NULL))
		return NULL;
	v->flags     = sv_flags(src);
	v->lsn       = sv_lsn(src);
	return v;
}

static inline void
sv_vref(struct svv *v) {
	v->refs++;
}

static inline int
sv_vunref(struct runtime *r, struct svv *v)
{
	if (likely(--v->refs == 0)) {
		uint32_t size = sv_vsize(v);
		/* update runtime statistics */
		tt_pthread_mutex_lock(&r->stat->lock);
		assert(r->stat->v_count > 0);
		assert(r->stat->v_allocated >= size);
		r->stat->v_count--;
		r->stat->v_allocated -= size;
		tt_pthread_mutex_unlock(&r->stat->lock);
		ss_free(r->a, v);
		return 1;
	}
	return 0;
}

struct PACKED svref {
	struct svv      *v;
	struct svref    *next;
	uint8_t  flags;
	struct ssrbnode node;
};

static struct svif sv_refif;

static inline struct svref*
sv_refnew(struct runtime *r, struct svv *v)
{
	struct svref *ref = ss_malloc(r->a, sizeof(struct svref));
	if (unlikely(ref == NULL))
		return NULL;
	ref->v = v;
	ref->next = NULL;
	ref->flags = 0;
	memset(&ref->node, 0, sizeof(ref->node));
	return ref;
}

static inline void
sv_reffree(struct runtime *r, struct svref *v)
{
	while (v) {
		struct svref *n = v->next;
		sv_vunref(r, v->v);
		ss_free(r->a, v);
		v = n;
	}
}

static inline struct svref*
sv_refvisible(struct svref *v, uint64_t vlsn) {
	while (v && v->v->lsn > vlsn)
		v = v->next;
	return v;
}

static inline int
sv_refvisible_gte(struct svref *v, uint64_t vlsn) {
	while (v) {
		if (v->v->lsn >= vlsn)
			return 1;
		v = v->next;
	}
	return 0;
}

static struct svif sv_upsertvif;

struct svupsertnode {
	uint64_t lsn;
	uint8_t  flags;
	struct ssbuf    buf;
};

#define SV_UPSERTRESRV 16

struct svupsert {
	struct svupsertnode reserve[SV_UPSERTRESRV];
	struct ssbuf stack;
	struct ssbuf tmp;
	int max;
	int count;
	struct sv result;
};

static inline void
sv_upsertinit(struct svupsert *u)
{
	const int reserve = SV_UPSERTRESRV;
	int i = 0;
	while (i < reserve) {
		ss_bufinit(&u->reserve[i].buf);
		i++;
	}
	memset(&u->result, 0, sizeof(u->result));
	u->max = reserve;
	u->count = 0;
	ss_bufinit_reserve(&u->stack, u->reserve, sizeof(u->reserve));
	ss_bufinit(&u->tmp);
}

static inline void
sv_upsertfree(struct svupsert *u, struct ssa *a)
{
	struct svupsertnode *n = (struct svupsertnode*)u->stack.s;
	int i = 0;
	while (i < u->max) {
		ss_buffree(&n[i].buf, a);
		i++;
	}
	ss_buffree(&u->stack, a);
	ss_buffree(&u->tmp, a);
}

static inline void
sv_upsertreset(struct svupsert *u)
{
	struct svupsertnode *n = (struct svupsertnode*)u->stack.s;
	int i = 0;
	while (i < u->count) {
		ss_bufreset(&n[i].buf);
		i++;
	}
	u->count = 0;
	ss_bufreset(&u->stack);
	ss_bufreset(&u->tmp);
	memset(&u->result, 0, sizeof(u->result));
}

static inline void
sv_upsertgc(struct svupsert *u, struct ssa *a, int wm_stack, int wm_buf)
{
	struct svupsertnode *n = (struct svupsertnode*)u->stack.s;
	if (u->max >= wm_stack) {
		sv_upsertfree(u, a);
		sv_upsertinit(u);
		return;
	}
	ss_bufgc(&u->tmp, a, wm_buf);
	int i = 0;
	while (i < u->count) {
		ss_bufgc(&n[i].buf, a, wm_buf);
		i++;
	}
	u->count = 0;
	memset(&u->result, 0, sizeof(u->result));
}

static inline int
sv_upsertpush_raw(struct svupsert *u, struct ssa *a,
		  char *pointer, int size,
                  uint8_t flags, uint64_t lsn)
{
	struct svupsertnode *n;
	int rc;
	if (likely(u->max > u->count)) {
		n = (struct svupsertnode*)u->stack.p;
		ss_bufreset(&n->buf);
	} else {
		rc = ss_bufensure(&u->stack, a, sizeof(struct svupsertnode));
		if (unlikely(rc == -1))
			return -1;
		n = (struct svupsertnode*)u->stack.p;
		ss_bufinit(&n->buf);
		u->max++;
	}
	rc = ss_bufensure(&n->buf, a, size);
	if (unlikely(rc == -1))
		return -1;
	memcpy(n->buf.p, pointer, size);
	n->flags = flags;
	n->lsn = lsn;
	ss_bufadvance(&n->buf, size);
	ss_bufadvance(&u->stack, sizeof(struct svupsertnode));
	u->count++;
	return 0;
}

static inline int
sv_upsertpush(struct svupsert *u, struct ssa *a, struct sv *v)
{
	return sv_upsertpush_raw(u, a, sv_pointer(v),
	                         sv_size(v),
	                         sv_flags(v), sv_lsn(v));
}

static inline struct svupsertnode*
sv_upsertpop(struct svupsert *u)
{
	if (u->count == 0)
		return NULL;
	int pos = u->count - 1;
	u->count--;
	u->stack.p -= sizeof(struct svupsertnode);
	return ss_bufat(&u->stack, sizeof(struct svupsertnode), pos);
}

/* TODO: move implementation from phia_space.cc */
extern int
phia_upsert_cb(int count,
	       char **src,    uint32_t *src_size,
	       char **upsert, uint32_t *upsert_size,
	       char **result, uint32_t *result_size,
	       struct key_def *key_def);

static inline int
sv_upsertdo(struct svupsert *u, struct ssa *a, struct sfscheme *scheme,
	    struct svupsertnode *n1, struct svupsertnode *n2)
{
	assert(scheme->fields_count <= 16);
	assert(n2->flags & SVUPSERT);

	uint32_t  src_size[16];
	char     *src[16];
	void     *src_ptr;
	uint32_t *src_size_ptr;

	uint32_t  upsert_size[16];
	char     *upsert[16];
	uint32_t  result_size[16];
	char     *result[16];

	int i = 0;
	if (n1 && !(n1->flags & SVDELETE))
	{
		src_ptr = src;
		src_size_ptr = src_size;
		for (; i < scheme->fields_count; i++) {
			src[i]    = sf_fieldof(scheme, i, n1->buf.s, &src_size[i]);
			upsert[i] = sf_fieldof(scheme, i, n2->buf.s, &upsert_size[i]);
			result[i] = src[i];
			result_size[i] = src_size[i];
		}
	} else {
		src_ptr = NULL;
		src_size_ptr = NULL;
		for (; i < scheme->fields_count; i++) {
			upsert[i] = sf_fieldof(scheme, i, n2->buf.s, &upsert_size[i]);
			result[i] = upsert[i];
			result_size[i] = upsert_size[i];
		}
	}

	/* execute */
	int rc = phia_upsert_cb(scheme->fields_count,
				src_ptr, src_size_ptr,
				upsert, upsert_size,
				result, result_size,
				scheme->key_def);
	if (unlikely(rc == -1))
		return -1;

	/* validate and create new record */
	struct sfv v[16];
	i = 0;
	for ( ; i < scheme->fields_count; i++) {
		v[i].pointer = result[i];
		v[i].size = result_size[i];
	}
	int size = sf_writesize(scheme, v);
	ss_bufreset(&u->tmp);
	rc = ss_bufensure(&u->tmp, a, size);
	if (unlikely(rc == -1))
		goto cleanup;
	sf_write(scheme, v, u->tmp.s);
	ss_bufadvance(&u->tmp, size);

	/* save result */
	rc = sv_upsertpush_raw(u, a, u->tmp.s, ss_bufused(&u->tmp),
	                       n2->flags & ~SVUPSERT,
	                       n2->lsn);
cleanup:
	/* free fields */
	i = 0;
	for ( ; i < scheme->fields_count; i++) {
		if (src_ptr == NULL) {
			if (v[i].pointer != upsert[i])
				free(v[i].pointer);
		} else {
			if (v[i].pointer != src[i])
				free(v[i].pointer);
		}
	}
	return rc;
}

static inline int
sv_upsert(struct svupsert *u, struct ssa *a, struct sfscheme *scheme)
{
	assert(u->count >= 1 );
	struct svupsertnode *f = ss_bufat(&u->stack,
					  sizeof(struct svupsertnode),
					  u->count - 1);
	int rc;
	if (f->flags & SVUPSERT) {
		f = sv_upsertpop(u);
		rc = sv_upsertdo(u, a, scheme, NULL, f);
		if (unlikely(rc == -1))
			return -1;
	}
	if (u->count == 1)
		goto done;
	while (u->count > 1) {
		struct svupsertnode *f = sv_upsertpop(u);
		struct svupsertnode *s = sv_upsertpop(u);
		assert(f != NULL);
		assert(s != NULL);
		rc = sv_upsertdo(u, a, scheme, f, s);
		if (unlikely(rc == -1))
			return -1;
	}
done:
	sv_init(&u->result, &sv_upsertvif, u->stack.s, NULL);
	return 0;
}

struct si;

struct PACKED svlogindex {
	uint32_t id;
	uint32_t head, tail;
	uint32_t count;
	struct si *index;
};

struct PACKED svlogv {
	struct sv v;
	uint32_t id;
	uint32_t next;
};

struct svlog {
	int count_write;
	struct svlogindex reserve_i[2];
	struct svlogv reserve_v[1];
	struct ssbuf index;
	struct ssbuf buf;
};

static inline void
sv_loginit(struct svlog *l)
{
	ss_bufinit_reserve(&l->index, l->reserve_i, sizeof(l->reserve_i));
	ss_bufinit_reserve(&l->buf, l->reserve_v, sizeof(l->reserve_v));
	l->count_write = 0;
}

static inline void
sv_logfree(struct svlog *l, struct ssa *a)
{
	ss_buffree(&l->buf, a);
	ss_buffree(&l->index, a);
	l->count_write = 0;
}

static inline void
sv_logreset(struct svlog *l)
{
	ss_bufreset(&l->buf);
	ss_bufreset(&l->index);
	l->count_write = 0;
}

static inline int
sv_logcount(struct svlog *l) {
	return ss_bufused(&l->buf) / sizeof(struct svlogv);
}

static inline int
sv_logcount_write(struct svlog *l) {
	return l->count_write;
}

static inline struct svlogv*
sv_logat(struct svlog *l, int pos) {
	return ss_bufat(&l->buf, sizeof(struct svlogv), pos);
}

static inline int
sv_logadd(struct svlog *l, struct ssa *a, struct svlogv *v,
	  struct si *index)
{
	uint32_t n = sv_logcount(l);
	int rc = ss_bufadd(&l->buf, a, v, sizeof(struct svlogv));
	if (unlikely(rc == -1))
		return -1;
	struct svlogindex *i = (struct svlogindex*)l->index.s;
	while ((char*)i < l->index.p) {
		if (likely(i->id == v->id)) {
			struct svlogv *tail = sv_logat(l, i->tail);
			tail->next = n;
			i->tail = n;
			i->count++;
			goto done;
		}
		i++;
	}
	rc = ss_bufensure(&l->index, a, sizeof(struct svlogindex));
	if (unlikely(rc == -1)) {
		l->buf.p -= sizeof(struct svlogv);
		return -1;
	}
	i = (struct svlogindex*)l->index.p;
	i->id    = v->id;
	i->head  = n;
	i->tail  = n;
	i->index = index;
	i->count = 1;
	ss_bufadvance(&l->index, sizeof(struct svlogindex));
done:
	if (! (sv_flags(&v->v) & SVGET))
		l->count_write++;
	return 0;
}

static inline void
sv_logreplace(struct svlog *l, int n, struct svlogv *v)
{
	struct svlogv *ov = sv_logat(l, n);
	if (! (sv_flags(&ov->v) & SVGET))
		l->count_write--;
	if (! (sv_flags(&v->v) & SVGET))
		l->count_write++;
	ss_bufset(&l->buf, sizeof(struct svlogv), n, (char*)v, sizeof(struct svlogv));
}

struct PACKED svmergesrc {
	struct ssiter *i;
	struct ssiter src;
	uint8_t dup;
	void *ptr;
};

struct svmerge {
	struct ssa *a;
	struct sfscheme *scheme;
	struct svmergesrc reserve[16];
	struct ssbuf buf;
};

static inline void
sv_mergeinit(struct svmerge *m, struct ssa *a, struct sfscheme *scheme)
{
	ss_bufinit_reserve(&m->buf, m->reserve, sizeof(m->reserve));
	m->a = a;
	m->scheme = scheme;
}

static inline int
sv_mergeprepare(struct svmerge *m, int count)
{
	int rc = ss_bufensure(&m->buf, m->a, sizeof(struct svmergesrc) * count);
	if (unlikely(rc == -1))
		return sr_oom();
	return 0;
}

static inline struct svmergesrc*
sv_mergenextof(struct svmergesrc *src)
{
	return src + 1;
}

static inline void
sv_mergefree(struct svmerge *m)
{
	ss_buffree(&m->buf, m->a);
}

static inline void
sv_mergereset(struct svmerge *m)
{
	m->buf.p = m->buf.s;
}

static inline struct svmergesrc*
sv_mergeadd(struct svmerge *m, struct ssiter *i)
{
	assert(m->buf.p < m->buf.e);
	struct svmergesrc *s = (struct svmergesrc*)m->buf.p;
	s->dup = 0;
	s->i = i;
	s->ptr = NULL;
	if (i == NULL)
		s->i = &s->src;
	ss_bufadvance(&m->buf, sizeof(struct svmergesrc));
	return s;
}

/*
 * Merge several sorted streams into one.
 * Track duplicates.
 *
 * Merger does not recognize duplicates from
 * a single stream, assumed that they are tracked
 * by the incoming data sources.
*/

struct PACKED svmergeiter {
	enum phia_order order;
	struct svmerge *merge;
	struct svmergesrc *src, *end;
	struct svmergesrc *v;
};

static inline void
sv_mergeiter_dupreset(struct svmergeiter *i, struct svmergesrc *pos)
{
	struct svmergesrc *v = i->src;
	while (v != pos) {
		v->dup = 0;
		v = sv_mergenextof(v);
	}
}

static inline void
sv_mergeiter_gt(struct svmergeiter *i)
{
	if (i->v) {
		i->v->dup = 0;
		ss_iteratornext(i->v->i);
	}
	i->v = NULL;
	struct svmergesrc *min, *src;
	struct sv *minv;
	minv = NULL;
	min  = NULL;
	src  = i->src;
	for (; src < i->end; src = sv_mergenextof(src))
	{
		struct sv *v = ss_iteratorof(src->i);
		if (v == NULL)
			continue;
		if (min == NULL) {
			minv = v;
			min = src;
			continue;
		}
		int rc;
		rc = sf_compare(i->merge->scheme,
		                sv_pointer(minv), sv_size(minv),
		                sv_pointer(v), sv_size(v));
		switch (rc) {
		case 0:
			/*
			assert(sv_lsn(v) < sv_lsn(minv));
			*/
			src->dup = 1;
			break;
		case 1:
			sv_mergeiter_dupreset(i, src);
			minv = v;
			min = src;
			break;
		}
	}
	if (unlikely(min == NULL))
		return;
	i->v = min;
}

static inline void
sv_mergeiter_lt(struct svmergeiter *i)
{
	if (i->v) {
		i->v->dup = 0;
		ss_iteratornext(i->v->i);
	}
	i->v = NULL;
	struct svmergesrc *max, *src;
	struct sv *maxv;
	maxv = NULL;
	max  = NULL;
	src  = i->src;
	for (; src < i->end; src = sv_mergenextof(src))
	{
		struct sv *v = ss_iteratorof(src->i);
		if (v == NULL)
			continue;
		if (max == NULL) {
			maxv = v;
			max = src;
			continue;
		}
		int rc;
		rc = sf_compare(i->merge->scheme,
		                sv_pointer(maxv), sv_size(maxv),
		                sv_pointer(v), sv_size(v));
		switch (rc) {
		case  0:
			/*
			assert(sv_lsn(v) < sv_lsn(maxv));
			*/
			src->dup = 1;
			break;
		case -1:
			sv_mergeiter_dupreset(i, src);
			maxv = v;
			max = src;
			break;
		}
	}
	if (unlikely(max == NULL))
		return;
	i->v = max;
}

static inline void
sv_mergeiter_next(struct svmergeiter *im)
{
	switch (im->order) {
	case PHIA_GT:
	case PHIA_GE:
		sv_mergeiter_gt(im);
		break;
	case PHIA_LT:
	case PHIA_LE:
		sv_mergeiter_lt(im);
		break;
	default: assert(0);
	}
}

static inline int
sv_mergeiter_open(struct svmergeiter *im, struct svmerge *m, enum phia_order o)
{
	im->merge = m;
	im->order = o;
	im->src   = (struct svmergesrc*)(im->merge->buf.s);
	im->end   = (struct svmergesrc*)(im->merge->buf.p);
	im->v     = NULL;
	sv_mergeiter_next(im);
	return 0;
}

static inline int
sv_mergeiter_has(struct svmergeiter *im)
{
	return im->v != NULL;
}

static inline void *
sv_mergeiter_get(struct svmergeiter *im)
{
	if (unlikely(im->v == NULL))
		return NULL;
	return ss_iteratorof(im->v->i);
}

static inline uint32_t
sv_mergeisdup(struct svmergeiter *im)
{
	assert(im->v != NULL);
	if (im->v->dup)
		return SVDUP;
	return 0;
}

struct PACKED svreaditer {
	struct svmergeiter *merge;
	uint64_t vlsn;
	int next;
	int nextdup;
	int save_delete;
	struct svupsert *u;
	struct ssa *a;
	struct sv *v;
};

static inline int
sv_readiter_upsert(struct svreaditer *i)
{
	sv_upsertreset(i->u);
	/* upsert begin */
	struct sv *v = sv_mergeiter_get(i->merge);
	assert(v != NULL);
	assert(sv_flags(v) & SVUPSERT);
	int rc = sv_upsertpush(i->u, i->a, v);
	if (unlikely(rc == -1))
		return -1;
	sv_mergeiter_next(i->merge);
	/* iterate over upsert statements */
	int skip = 0;
	for (; sv_mergeiter_has(i->merge); sv_mergeiter_next(i->merge))
	{
		v = sv_mergeiter_get(i->merge);
		int dup = sv_is(v, SVDUP) || sv_mergeisdup(i->merge);
		if (! dup)
			break;
		if (skip)
			continue;
		int rc = sv_upsertpush(i->u, i->a, v);
		if (unlikely(rc == -1))
			return -1;
		if (! (sv_flags(v) & SVUPSERT))
			skip = 1;
	}
	/* upsert */
	rc = sv_upsert(i->u, i->a, i->merge->merge->scheme);
	if (unlikely(rc == -1))
		return -1;
	return 0;
}

static inline void
sv_readiter_next(struct svreaditer *im)
{
	if (im->next)
		sv_mergeiter_next(im->merge);
	im->next = 0;
	im->v = NULL;
	for (; sv_mergeiter_has(im->merge); sv_mergeiter_next(im->merge))
	{
		struct sv *v = sv_mergeiter_get(im->merge);
		int dup = sv_is(v, SVDUP) || sv_mergeisdup(im->merge);
		if (im->nextdup) {
			if (dup)
				continue;
			else
				im->nextdup = 0;
		}
		/* skip version out of visible range */
		if (sv_lsn(v) > im->vlsn) {
			continue;
		}
		im->nextdup = 1;
		if (unlikely(!im->save_delete && sv_is(v, SVDELETE)))
			continue;
		if (unlikely(sv_is(v, SVUPSERT))) {
			int rc = sv_readiter_upsert(im);
			if (unlikely(rc == -1))
				return;
			im->v = &im->u->result;
			im->next = 0;
		} else {
			im->v = v;
			im->next = 1;
		}
		break;
	}
}

static inline void
sv_readiter_forward(struct svreaditer *im)
{
	if (im->next)
		sv_mergeiter_next(im->merge);
	im->next = 0;
	im->v = NULL;
	for (; sv_mergeiter_has(im->merge); sv_mergeiter_next(im->merge))
	{
		struct sv *v = sv_mergeiter_get(im->merge);
		int dup = sv_is(v, SVDUP) || sv_mergeisdup(im->merge);
		if (dup)
			continue;
		im->next = 0;
		im->v = v;
		break;
	}
}

static inline int
sv_readiter_open(struct svreaditer *im, struct svmergeiter *merge,
		 struct svupsert *u, uint64_t vlsn, int save_delete)
{
	im->a     = merge->merge->a;
	im->u     = u;
	im->merge = merge;
	im->vlsn  = vlsn;
	im->v = NULL;
	im->next = 0;
	im->nextdup = 0;
	im->save_delete = save_delete;
	/* iteration can start from duplicate */
	sv_readiter_next(im);
	return 0;
}

static inline void*
sv_readiter_get(struct svreaditer *im)
{
	if (unlikely(im->v == NULL))
		return NULL;
	return im->v;
}

struct PACKED svwriteiter {
	uint64_t  vlsn;
	uint64_t  vlsn_lru;
	uint64_t  limit;
	uint64_t  size;
	uint32_t  sizev;
	uint32_t  now;
	int       save_delete;
	int       save_upsert;
	int       next;
	int       upsert;
	uint64_t  prevlsn;
	int       vdup;
	struct sv       *v;
	struct svupsert *u;
	struct svmergeiter   *merge;
	struct ssa *a;
};

static inline int
sv_writeiter_upsert(struct svwriteiter *i)
{
	/* apply upsert only on statements which are the latest or
	 * ready to be garbage-collected */
	sv_upsertreset(i->u);

	/* upsert begin */
	struct sv *v = sv_mergeiter_get(i->merge);
	assert(v != NULL);
	assert(sv_flags(v) & SVUPSERT);
	assert(sv_lsn(v) <= i->vlsn);
	int rc = sv_upsertpush(i->u, i->a, v);
	if (unlikely(rc == -1))
		return -1;
	sv_mergeiter_next(i->merge);

	/* iterate over upsert statements */
	int last_non_upd = 0;
	for (; sv_mergeiter_has(i->merge); sv_mergeiter_next(i->merge))
	{
		v = sv_mergeiter_get(i->merge);
		int flags = sv_flags(v);
		int dup = sv_isflags(flags, SVDUP) || sv_mergeisdup(i->merge);
		if (! dup)
			break;
		/* stop forming upserts on a second non-upsert stmt,
		 * but continue to iterate stream */
		if (last_non_upd)
			continue;
		last_non_upd = ! sv_isflags(flags, SVUPSERT);
		int rc = sv_upsertpush(i->u, i->a, v);
		if (unlikely(rc == -1))
			return -1;
	}

	/* upsert */
	rc = sv_upsert(i->u, i->a, i->merge->merge->scheme);
	if (unlikely(rc == -1))
		return -1;
	return 0;
}

static inline void
sv_writeiter_next(struct svwriteiter *im)
{
	if (im->next)
		sv_mergeiter_next(im->merge);
	im->next = 0;
	im->v = NULL;
	im->vdup = 0;

	for (; sv_mergeiter_has(im->merge); sv_mergeiter_next(im->merge))
	{
		struct sv *v = sv_mergeiter_get(im->merge);
		uint64_t lsn = sv_lsn(v);
		if (lsn < im->vlsn_lru)
			continue;
		int flags = sv_flags(v);
		int dup = sv_isflags(flags, SVDUP) || sv_mergeisdup(im->merge);
		if (im->size >= im->limit) {
			if (! dup)
				break;
		}

		if (unlikely(dup)) {
			/* keep atleast one visible version for <= vlsn */
			if (im->prevlsn <= im->vlsn) {
				if (im->upsert) {
					im->upsert = sv_isflags(flags, SVUPSERT);
				} else {
					continue;
				}
			}
		} else {
			im->upsert = 0;
			/* delete (stray or on branch) */
			if (! im->save_delete) {
				int del = sv_isflags(flags, SVDELETE);
				if (unlikely(del && (lsn <= im->vlsn))) {
					im->prevlsn = lsn;
					continue;
				}
			}
			im->size += im->sizev + sv_size(v);
			/* upsert (track first statement start) */
			if (sv_isflags(flags, SVUPSERT))
				im->upsert = 1;
		}

		/* upsert */
		if (sv_isflags(flags, SVUPSERT)) {
			if (! im->save_upsert) {
				if (lsn <= im->vlsn) {
					int rc;
					rc = sv_writeiter_upsert(im);
					if (unlikely(rc == -1))
						return;
					im->upsert = 0;
					im->prevlsn = lsn;
					im->v = &im->u->result;
					im->vdup = dup;
					im->next = 0;
					break;
				}
			}
		}

		im->prevlsn = lsn;
		im->v = v;
		im->vdup = dup;
		im->next = 1;
		break;
	}
}

static inline int
sv_writeiter_open(struct svwriteiter *im, struct svmergeiter *merge,
		  struct svupsert *u, uint64_t limit,
                  uint32_t sizev, uint64_t vlsn, uint64_t vlsn_lru,
                  int save_delete, int save_upsert)
{
	im->u           = u;
	im->a           = merge->merge->a;
	im->merge       = merge;
	im->limit       = limit;
	im->size        = 0;
	im->sizev       = sizev;
	im->vlsn        = vlsn;
	im->vlsn_lru    = vlsn_lru;
	im->save_delete = save_delete;
	im->save_upsert = save_upsert;
	im->next  = 0;
	im->prevlsn  = 0;
	im->v = NULL;
	im->vdup = 0;
	im->upsert = 0;
	sv_writeiter_next(im);
	return 0;
}

static inline int
sv_writeiter_has(struct svwriteiter *im)
{
	return im->v != NULL;
}

static inline void *
sv_writeiter_get(struct svwriteiter *im)
{
	return im->v;
}

static inline int
sv_writeiter_resume(struct svwriteiter *im)
{
	im->v       = sv_mergeiter_get(im->merge);
	if (unlikely(im->v == NULL))
		return 0;
	im->vdup    = sv_is(im->v, SVDUP) || sv_mergeisdup(im->merge);
	im->prevlsn = sv_lsn(im->v);
	im->next    = 1;
	im->upsert  = 0;
	im->size    = im->sizev + sv_size(im->v);
	return 1;
}

static inline int
sv_writeiter_is_duplicate(struct svwriteiter *im)
{
	assert(im->v != NULL);
	return im->vdup;
}

struct svindexpos {
	struct ssrbnode *node;
	int rc;
};

struct PACKED svindex {
	struct ssrb i;
	uint32_t count;
	uint32_t used;
	uint64_t lsnmin;
	struct sfscheme *scheme;
};

ss_rbget(sv_indexmatch,
         sf_compare(scheme, sv_vpointer((container_of(n, struct svref, node))->v),
                    (container_of(n, struct svref, node))->v->size,
                    key, keysize))

static int
sv_indexinit(struct svindex*, struct sfscheme *scheme);

static int
sv_indexfree(struct svindex*, struct runtime *);

static int
sv_indexupdate(struct svindex*, struct svindexpos*, struct svref*);

static struct svref *
sv_indexget(struct svindex*, struct svindexpos*, struct svref*);

static inline int
sv_indexset(struct svindex *i, struct svref  *v)
{
	struct svindexpos pos;
	sv_indexget(i, &pos, v);
	sv_indexupdate(i, &pos, v);
	return 0;
}

static inline uint32_t
sv_indexused(struct svindex *i) {
	return i->count * sizeof(struct svv) + i->used;
}

struct PACKED svindexiter {
	struct svindex *index;
	struct ssrbnode *v;
	struct svref *vcur;
	struct sv current;
	enum phia_order order;
};

static struct ssiterif sv_indexiterif;

static inline int
sv_indexiter_open(struct ssiter *i, struct svindex *index,
		  enum phia_order o, void *key, int keysize)
{
	i->vif = &sv_indexiterif;
	struct svindexiter *ii = (struct svindexiter*)i->priv;
	ii->index   = index;
	ii->order   = o;
	ii->v       = NULL;
	ii->vcur    = NULL;
	sv_init(&ii->current, &sv_refif, NULL, NULL);
	int rc;
	int eq = 0;
	switch (ii->order) {
	case PHIA_LT:
	case PHIA_LE:
		if (unlikely(key == NULL)) {
			ii->v = ss_rbmax(&ii->index->i);
			break;
		}
		rc = sv_indexmatch(&index->i, index->scheme, key, keysize, &ii->v);
		if (ii->v == NULL)
			break;
		switch (rc) {
		case 0:
			eq = 1;
			if (ii->order == PHIA_LT)
				ii->v = ss_rbprev(&index->i, ii->v);
			break;
		case 1:
			ii->v = ss_rbprev(&index->i, ii->v);
			break;
		}
		break;
	case PHIA_GT:
	case PHIA_GE:
		if (unlikely(key == NULL)) {
			ii->v = ss_rbmin(&index->i);
			break;
		}
		rc = sv_indexmatch(&index->i, index->scheme, key, keysize, &ii->v);
		if (ii->v == NULL)
			break;
		switch (rc) {
		case  0:
			eq = 1;
			if (ii->order == PHIA_GT)
				ii->v = ss_rbnext(&index->i, ii->v);
			break;
		case -1:
			ii->v = ss_rbnext(&index->i, ii->v);
			break;
		}
		break;
	default:
		assert(0);
	}
	ii->vcur = NULL;
	if (ii->v) {
		ii->vcur = container_of(ii->v, struct svref, node);
		ii->current.v = ii->vcur;
	}
	return eq;
}

static inline void
sv_indexiter_close(struct ssiter *i ssunused)
{}

static inline int
sv_indexiter_has(struct ssiter *i)
{
	struct svindexiter *ii = (struct svindexiter*)i->priv;
	return ii->v != NULL;
}

static inline void*
sv_indexiter_get(struct ssiter *i)
{
	struct svindexiter *ii = (struct svindexiter*)i->priv;
	if (unlikely(ii->v == NULL))
		return NULL;
	return &ii->current;
}

static inline void
sv_indexiter_next(struct ssiter *i)
{
	struct svindexiter *ii = (struct svindexiter*)i->priv;
	if (unlikely(ii->v == NULL))
		return;
	assert(ii->vcur != NULL);
	struct svref *v = ii->vcur->next;
	if (v) {
		ii->vcur = v;
		ii->current.v = ii->vcur;
		return;
	}
	switch (ii->order) {
	case PHIA_LT:
	case PHIA_LE:
		ii->v = ss_rbprev(&ii->index->i, ii->v);
		break;
	case PHIA_GT:
	case PHIA_GE:
		ii->v = ss_rbnext(&ii->index->i, ii->v);
		break;
	default: assert(0);
	}
	if (likely(ii->v)) {
		ii->vcur = container_of(ii->v, struct svref, node);
		ii->current.v = ii->vcur;
	} else {
		ii->vcur = NULL;
	}
}

ss_rbtruncate(sv_indextruncate,
              sv_reffree((struct runtime*)arg, container_of(n, struct svref, node)))

static int sv_indexinit(struct svindex *i, struct sfscheme *scheme)
{
	i->lsnmin = UINT64_MAX;
	i->count  = 0;
	i->used   = 0;
	i->scheme = scheme;
	ss_rbinit(&i->i);
	return 0;
}

static int sv_indexfree(struct svindex *i, struct runtime *r)
{
	if (i->i.root)
		sv_indextruncate(i->i.root, r);
	ss_rbinit(&i->i);
	return 0;
}

static inline struct svref*
sv_vset(struct svref *head, struct svref *v)
{
	assert(head->v->lsn != v->v->lsn);
	struct svv *vv = v->v;
	/* default */
	if (likely(head->v->lsn < vv->lsn)) {
		v->next = head;
		head->flags |= SVDUP;
		return v;
	}
	/* redistribution (starting from highest lsn) */
	struct svref *prev = head;
	struct svref *c = head->next;
	while (c) {
		assert(c->v->lsn != vv->lsn);
		if (c->v->lsn < vv->lsn)
			break;
		prev = c;
		c = c->next;
	}
	prev->next = v;
	v->next = c;
	v->flags |= SVDUP;
	return head;
}

static struct svref*
sv_indexget(struct svindex *i, struct svindexpos *p, struct svref *v)
{
	p->rc = sv_indexmatch(&i->i, i->scheme, sv_vpointer(v->v), v->v->size, &p->node);
	if (p->rc == 0 && p->node)
		return container_of(p->node, struct svref, node);
	return NULL;
}

static int sv_indexupdate(struct svindex *i, struct svindexpos *p, struct svref *v)
{
	if (p->rc == 0 && p->node) {
		struct svref *head = container_of(p->node, struct svref, node);
		struct svref *update = sv_vset(head, v);
		if (head != update)
			ss_rbreplace(&i->i, p->node, &update->node);
	} else {
		ss_rbset(&i->i, p->node, p->rc, &v->node);
	}
	if (v->v->lsn < i->lsnmin)
		i->lsnmin = v->v->lsn;
	i->count++;
	i->used += v->v->size;
	return 0;
}

static struct ssiterif sv_indexiterif =
{
	.close   = sv_indexiter_close,
	.has     = sv_indexiter_has,
	.get     = sv_indexiter_get,
	.next    = sv_indexiter_next
};

static uint8_t
sv_refifflags(struct sv *v) {
	struct svref *ref = (struct svref*)v->v;
	return (ref->v)->flags | ref->flags;
}

static uint64_t
sv_refiflsn(struct sv *v) {
	return ((struct svref*)v->v)->v->lsn;
}

static void
sv_refiflsnset(struct sv *v, uint64_t lsn) {
	((struct svref*)v->v)->v->lsn = lsn;
}

static char*
sv_refifpointer(struct sv *v) {
	return sv_vpointer(((struct svref*)v->v)->v);
}

static uint32_t
sv_refifsize(struct sv *v) {
	return ((struct svref*)v->v)->v->size;
}

static struct svif sv_refif =
{
	.flags     = sv_refifflags,
	.lsn       = sv_refiflsn,
	.lsnset    = sv_refiflsnset,
	.pointer   = sv_refifpointer,
	.size      = sv_refifsize
};

static uint8_t
sv_upsertvifflags(struct sv *v) {
	struct svupsertnode *n = v->v;
	return n->flags;
}

static uint64_t
sv_upsertviflsn(struct sv *v) {
	struct svupsertnode *n = v->v;
	return n->lsn;
}

static void
sv_upsertviflsnset(struct sv *v ssunused, uint64_t lsn ssunused) {
	assert(0);
}

static char*
sv_upsertvifpointer(struct sv *v) {
	struct svupsertnode *n = v->v;
	return n->buf.s;
}

static uint32_t
sv_upsertvifsize(struct sv *v) {
	struct svupsertnode *n = v->v;
	return ss_bufused(&n->buf);
}

static struct svif sv_upsertvif =
{
	.flags     = sv_upsertvifflags,
	.lsn       = sv_upsertviflsn,
	.lsnset    = sv_upsertviflsnset,
	.pointer   = sv_upsertvifpointer,
	.size      = sv_upsertvifsize
};

static uint8_t
sv_vifflags(struct sv *v) {
	return ((struct svv*)v->v)->flags;
}

static uint64_t
sv_viflsn(struct sv *v) {
	return ((struct svv*)v->v)->lsn;
}

static void
sv_viflsnset(struct sv *v, uint64_t lsn) {
	((struct svv*)v->v)->lsn = lsn;
}

static char*
sv_vifpointer(struct sv *v) {
	return sv_vpointer(((struct svv*)v->v));
}

static uint32_t
sv_vifsize(struct sv *v) {
	return ((struct svv*)v->v)->size;
}

static struct svif sv_vif =
{
	.flags     = sv_vifflags,
	.lsn       = sv_viflsn,
	.lsnset    = sv_viflsnset,
	.pointer   = sv_vifpointer,
	.size      = sv_vifsize
};

struct PACKED sxv {
	uint64_t id;
	uint32_t lo;
	uint64_t csn;
	void *index;
	struct svv *v;
	struct sxv *next;
	struct sxv *prev;
	struct sxv *gc;
	struct ssrbnode node;
};

struct sxvpool {
	struct sxv *head;
	int n;
	struct runtime *r;
};

static inline void
sx_vpool_init(struct sxvpool *p, struct runtime *r)
{
	p->head = NULL;
	p->n = 0;
	p->r = r;
}

static inline void
sx_vpool_free(struct sxvpool *p)
{
	struct sxv *n, *c = p->head;
	while (c) {
		n = c->next;
		ss_free(p->r->a, c);
		c = n;
	}
}

static inline struct sxv*
sx_vpool_pop(struct sxvpool *p)
{
	if (unlikely(p->n == 0))
		return NULL;
	struct sxv *v = p->head;
	p->head = v->next;
	p->n--;
	return v;
}

static inline void
sx_vpool_push(struct sxvpool *p, struct sxv *v)
{
	v->v    = NULL;
	v->next = NULL;
	v->prev = NULL;
	v->next = p->head;
	p->head = v;
	p->n++;
}

static inline struct sxv*
sx_valloc(struct sxvpool *p, struct svv *ref)
{
	struct sxv *v = sx_vpool_pop(p);
	if (unlikely(v == NULL)) {
		v = ss_malloc(p->r->a, sizeof(struct sxv));
		if (unlikely(v == NULL))
			return NULL;
	}
	v->index = NULL;
	v->id    = 0;
	v->lo    = 0;
	v->csn   = 0;
	v->v     = ref;
	v->next  = NULL;
	v->prev  = NULL;
	v->gc    = NULL;
	memset(&v->node, 0, sizeof(v->node));
	return v;
}

static inline void
sx_vfree(struct sxvpool *p, struct sxv *v)
{
	sv_vunref(p->r, v->v);
	sx_vpool_push(p, v);
}

static inline void
sx_vfreeall(struct sxvpool *p, struct sxv *v)
{
	while (v) {
		struct sxv *next = v->next;
		sx_vfree(p, v);
		v = next;
	}
}

static inline struct sxv*
sx_vmatch(struct sxv *head, uint64_t id)
{
	struct sxv *c = head;
	while (c) {
		if (c->id == id)
			break;
		c = c->next;
	}
	return c;
}

static inline void
sx_vreplace(struct sxv *v, struct sxv *n)
{
	if (v->prev)
		v->prev->next = n;
	if (v->next)
		v->next->prev = n;
	n->next = v->next;
	n->prev = v->prev;
}

static inline void
sx_vlink(struct sxv *head, struct sxv *v)
{
	struct sxv *c = head;
	while (c->next)
		c = c->next;
	c->next = v;
	v->prev = c;
	v->next = NULL;
}

static inline void
sx_vunlink(struct sxv *v)
{
	if (v->prev)
		v->prev->next = v->next;
	if (v->next)
		v->next->prev = v->prev;
	v->prev = NULL;
	v->next = NULL;
}

static inline void
sx_vcommit(struct sxv *v, uint32_t csn)
{
	v->id  = UINT64_MAX;
	v->lo  = UINT32_MAX;
	v->csn = csn;
}

static inline int
sx_vcommitted(struct sxv *v)
{
	return v->id == UINT64_MAX && v->lo == UINT32_MAX;
}

static inline void
sx_vabort(struct sxv *v)
{
	v->v->flags |= SVCONFLICT;
}

static inline void
sx_vabort_all(struct sxv *v)
{
	while (v) {
		sx_vabort(v);
		v = v->next;
	}
}

static inline int
sx_vaborted(struct sxv *v)
{
	return v->v->flags & SVCONFLICT;
}

static struct svif sx_vif;

enum sxstate {
	SXUNDEF,
	SXREADY,
	SXCOMMIT,
	SXPREPARE,
	SXROLLBACK,
	SXLOCK
};

enum sxtype {
	SXRO,
	SXRW
};

struct sxindex {
	struct ssrb      i;
	uint32_t  dsn;
	struct phia_index *db;
	struct si *index;
	struct sfscheme *scheme;
	struct rlist    link;
};

struct sx;
struct sicache;

typedef int (*sxpreparef)(struct sx*, struct sv*, struct phia_index*,
			  struct sicache *);

struct sx {
	enum sxtype     type;
	enum sxstate    state;
	uint64_t   id;
	uint64_t   vlsn;
	uint64_t   csn;
	int        log_read;
	struct svlog     *log;
	struct rlist     deadlock;
	struct ssrbnode   node;
	struct sxmanager *manager;
};

struct sxmanager {
	pthread_mutex_t  lock;
	struct rlist      indexes;
	struct ssrb        i;
	uint32_t    count_rd;
	uint32_t    count_rw;
	uint32_t    count_gc;
	uint64_t    csn;
	struct sxv        *gc;
	struct sxvpool     pool;
	struct runtime         *r;
};

static int sx_managerinit(struct sxmanager*, struct runtime*);
static int sx_managerfree(struct sxmanager*);
static int sx_indexinit(struct sxindex *, struct sxmanager *,
			struct phia_index *, struct si *, struct sfscheme *scheme);
static int sx_indexset(struct sxindex*, uint32_t);
static int sx_indexfree(struct sxindex*, struct sxmanager*);
static struct sx *sx_find(struct sxmanager*, uint64_t);
static void sx_init(struct sxmanager*, struct sx*, struct svlog*);
static enum sxstate sx_begin(struct sxmanager*, struct sx*, enum sxtype, struct svlog*, uint64_t);
static void sx_gc(struct sx*);
static enum sxstate sx_prepare(struct sx*, sxpreparef, void*);
static enum sxstate sx_commit(struct sx*);
static enum sxstate sx_rollback(struct sx*);
static int sx_set(struct sx*, struct sxindex*, struct svv*);
static int sx_get(struct sx*, struct sxindex*, struct sv*, struct sv*);
static uint64_t sx_min(struct sxmanager*);
static uint64_t sx_max(struct sxmanager*);
static uint64_t sx_vlsn(struct sxmanager*);
static enum sxstate sx_get_autocommit(struct sxmanager*, struct sxindex*);

static int sx_deadlock(struct sx*);

static inline int
sx_count(struct sxmanager *m) {
	return m->count_rd + m->count_rw;
}

static int sx_managerinit(struct sxmanager *m, struct runtime *r)
{
	ss_rbinit(&m->i);
	m->count_rd = 0;
	m->count_rw = 0;
	m->count_gc = 0;
	m->csn = 0;
	m->gc  = NULL;
	tt_pthread_mutex_init(&m->lock, NULL);
	rlist_create(&m->indexes);
	sx_vpool_init(&m->pool, r);
	m->r = r;
	return 0;
}

static int sx_managerfree(struct sxmanager *m)
{
	assert(sx_count(m) == 0);
	sx_vpool_free(&m->pool);
	tt_pthread_mutex_destroy(&m->lock);
	return 0;
}

static int sx_indexinit(struct sxindex *i, struct sxmanager *m,
			struct phia_index *db,
			struct si *index, struct sfscheme *scheme)
{
	ss_rbinit(&i->i);
	rlist_create(&i->link);
	i->dsn = 0;
	i->db = db;
	i->index = index;
	i->scheme = scheme;
	rlist_add(&m->indexes, &i->link);
	return 0;
}

static int sx_indexset(struct sxindex *i, uint32_t dsn)
{
	i->dsn = dsn;
	return 0;
}

ss_rbtruncate(sx_truncate, sx_vfreeall(arg, container_of(n, struct sxv, node)))

static inline void
sx_indextruncate(struct sxindex *i, struct sxmanager *m)
{
	if (i->i.root == NULL)
		return;
	sx_truncate(i->i.root, &m->pool);
	ss_rbinit(&i->i);
}

static int sx_indexfree(struct sxindex *i, struct sxmanager *m)
{
	sx_indextruncate(i, m);
	rlist_del(&i->link);
	return 0;
}

static uint64_t sx_min(struct sxmanager *m)
{
	tt_pthread_mutex_lock(&m->lock);
	uint64_t id = 0;
	if (sx_count(m) > 0) {
		struct ssrbnode *node = ss_rbmin(&m->i);
		struct sx *min = container_of(node, struct sx, node);
		id = min->id;
	}
	tt_pthread_mutex_unlock(&m->lock);
	return id;
}

static uint64_t sx_max(struct sxmanager *m)
{
	tt_pthread_mutex_lock(&m->lock);
	uint64_t id = 0;
	if (sx_count(m) > 0) {
		struct ssrbnode *node = ss_rbmax(&m->i);
		struct sx *max = container_of(node, struct sx, node);
		id = max->id;
	}
	tt_pthread_mutex_unlock(&m->lock);
	return id;
}

static uint64_t sx_vlsn(struct sxmanager *m)
{
	tt_pthread_mutex_lock(&m->lock);
	uint64_t vlsn;
	if (sx_count(m) > 0) {
		struct ssrbnode *node = ss_rbmin(&m->i);
		struct sx *min = container_of(node, struct sx, node);
		vlsn = min->vlsn;
	} else {
		vlsn = sr_seq(m->r->seq, SR_LSN);
	}
	tt_pthread_mutex_unlock(&m->lock);
	return vlsn;
}

ss_rbget(sx_matchtx, ss_cmp((container_of(n, struct sx, node))->id, load_u64(key)))

static struct sx *sx_find(struct sxmanager *m, uint64_t id)
{
	struct ssrbnode *n = NULL;
	int rc = sx_matchtx(&m->i, NULL, (char*)&id, sizeof(id), &n);
	if (rc == 0 && n)
		return  container_of(n, struct sx, node);
	return NULL;
}

static void sx_init(struct sxmanager *m, struct sx *x, struct svlog *log)
{
	x->manager = m;
	x->log = log;
	rlist_create(&x->deadlock);
}

static inline enum sxstate
sx_promote(struct sx *x, enum sxstate state)
{
	x->state = state;
	return state;
}

static enum sxstate
sx_begin(struct sxmanager *m, struct sx *x, enum sxtype type,
	 struct svlog *log, uint64_t vlsn)
{
	sx_promote(x, SXREADY);
	x->type = type;
	x->log_read = -1;
	sr_seqlock(m->r->seq);
	x->csn = m->csn;
	x->id = sr_seqdo(m->r->seq, SR_TSNNEXT);
	if (likely(vlsn == UINT64_MAX))
		x->vlsn = sr_seqdo(m->r->seq, SR_LSN);
	else
		x->vlsn = vlsn;
	sr_sequnlock(m->r->seq);
	sx_init(m, x, log);
	tt_pthread_mutex_lock(&m->lock);
	struct ssrbnode *n = NULL;
	int rc = sx_matchtx(&m->i, NULL, (char*)&x->id, sizeof(x->id), &n);
	if (rc == 0 && n) {
		assert(0);
	} else {
		ss_rbset(&m->i, n, rc, &x->node);
	}
	if (type == SXRO)
		m->count_rd++;
	else
		m->count_rw++;
	tt_pthread_mutex_unlock(&m->lock);
	return SXREADY;
}

static inline void
sx_untrack(struct sxv *v)
{
	if (v->prev == NULL) {
		struct sxindex *i = v->index;
		if (v->next == NULL)
			ss_rbremove(&i->i, &v->node);
		else
			ss_rbreplace(&i->i, &v->node, &v->next->node);
	}
	sx_vunlink(v);
}

static inline uint64_t
sx_csn(struct sxmanager *m)
{
	uint64_t csn = UINT64_MAX;
	if (m->count_rw == 0)
		return csn;
	struct ssrbnode *p = ss_rbmin(&m->i);
	struct sx *min = NULL;
	while (p) {
		min = container_of(p, struct sx, node);
		if (min->type == SXRO) {
			p = ss_rbnext(&m->i, p);
			continue;
		}
		break;
	}
	assert(min != NULL);
	return min->csn;
}

static inline void
sx_garbage_collect(struct sxmanager *m)
{
	uint64_t min_csn = sx_csn(m);
	struct sxv *gc = NULL;
	uint32_t count = 0;
	struct sxv *next;
	struct sxv *v = m->gc;
	for (; v; v = next)
	{
		next = v->gc;
		assert(v->v->flags & SVGET);
		assert(sx_vcommitted(v));
		if (v->csn > min_csn) {
			v->gc = gc;
			gc = v;
			count++;
			continue;
		}
		sx_untrack(v);
		sx_vfree(&m->pool, v);
	}
	m->count_gc = count;
	m->gc = gc;
}

static void sx_gc(struct sx *x)
{
	struct sxmanager *m = x->manager;
	sx_promote(x, SXUNDEF);
	x->log = NULL;
	if (m->count_gc == 0)
		return;
	sx_garbage_collect(m);
}

static inline void
sx_end(struct sx *x)
{
	struct sxmanager *m = x->manager;
	tt_pthread_mutex_lock(&m->lock);
	ss_rbremove(&m->i, &x->node);
	if (x->type == SXRO)
		m->count_rd--;
	else
		m->count_rw--;
	tt_pthread_mutex_unlock(&m->lock);
}

static inline void
sx_rollback_svp(struct sx *x, struct ssbufiter *i, int free)
{
	struct sxmanager *m = x->manager;
	int gc = 0;
	for (; ss_bufiter_has(i); ss_bufiter_next(i))
	{
		struct svlogv *lv = ss_bufiter_get(i);
		struct sxv *v = lv->v.v;
		/* remove from index and replace head with
		 * a first waiter */
		sx_untrack(v);
		/* translate log version from struct sxv to struct svv */
		sv_init(&lv->v, &sv_vif, v->v, NULL);
		if (free) {
			int size = sv_vsize((struct svv*)v->v);
			if (sv_vunref(m->r, v->v))
				gc += size;
		}
		sx_vpool_push(&m->pool, v);
	}
	ss_quota(m->r->quota, SS_QREMOVE, gc);
}

static enum sxstate sx_rollback(struct sx *x)
{
	struct sxmanager *m = x->manager;
	struct ssbufiter i;
	ss_bufiter_open(&i, &x->log->buf, sizeof(struct svlogv));
	/* support log free after commit and half-commit mode */
	if (x->state == SXCOMMIT) {
		int gc = 0;
		for (; ss_bufiter_has(&i); ss_bufiter_next(&i))
		{
			struct svlogv *lv = ss_bufiter_get(&i);
			struct svv *v = lv->v.v;
			int size = sv_vsize(v);
			if (sv_vunref(m->r, v))
				gc += size;
		}
		ss_quota(m->r->quota, SS_QREMOVE, gc);
		sx_promote(x, SXROLLBACK);
		return SXROLLBACK;
	}
	sx_rollback_svp(x, &i, 1);
	sx_promote(x, SXROLLBACK);
	sx_end(x);
	return SXROLLBACK;
}

static inline int
sx_preparecb(struct sx *x, struct svlogv *v, uint64_t lsn, sxpreparef prepare, void *arg)
{
	if (likely(lsn == x->vlsn))
		return 0;
	if (prepare) {
		struct sxindex *i = ((struct sxv*)v->v.v)->index;
		if (prepare(x, &v->v, i->db, arg))
			return 1;
	}
	return 0;
}

static enum sxstate sx_prepare(struct sx *x, sxpreparef prepare, void *arg)
{
	uint64_t lsn = sr_seq(x->manager->r->seq, SR_LSN);
	/* proceed read-only transactions */
	if (x->type == SXRO || sv_logcount_write(x->log) == 0)
		return sx_promote(x, SXPREPARE);
	struct ssbufiter i;
	ss_bufiter_open(&i, &x->log->buf, sizeof(struct svlogv));
	enum sxstate rc;
	for (; ss_bufiter_has(&i); ss_bufiter_next(&i))
	{
		struct svlogv *lv = ss_bufiter_get(&i);
		struct sxv *v = lv->v.v;
		if ((int)v->lo == x->log_read)
			break;
		if (sx_vaborted(v))
			return sx_promote(x, SXROLLBACK);
		if (likely(v->prev == NULL)) {
			rc = sx_preparecb(x, lv, lsn, prepare, arg);
			if (unlikely(rc != 0))
				return sx_promote(x, SXROLLBACK);
			continue;
		}
		if (sx_vcommitted(v->prev)) {
			if (v->prev->csn > x->csn)
				return sx_promote(x, SXROLLBACK);
			continue;
		}
		/* force commit for read-only conflicts */
		if (v->prev->v->flags & SVGET) {
			rc = sx_preparecb(x, lv, lsn, prepare, arg);
			if (unlikely(rc != 0))
				return sx_promote(x, SXROLLBACK);
			continue;
		}
		return sx_promote(x, SXLOCK);
	}
	return sx_promote(x, SXPREPARE);
}

static enum sxstate sx_commit(struct sx *x)
{
	assert(x->state == SXPREPARE);

	struct sxmanager *m = x->manager;
	struct ssbufiter i;
	ss_bufiter_open(&i, &x->log->buf, sizeof(struct svlogv));
	uint64_t csn = ++m->csn;
	for (; ss_bufiter_has(&i); ss_bufiter_next(&i))
	{
		struct svlogv *lv = ss_bufiter_get(&i);
		struct sxv *v = lv->v.v;
		if ((int)v->lo == x->log_read)
			break;
		/* abort conflict reader */
		if (v->prev && !sx_vcommitted(v->prev)) {
			assert(v->prev->v->flags & SVGET);
			sx_vabort(v->prev);
		}
		/* abort waiters */
		sx_vabort_all(v->next);
		/* mark stmt as commited */
		sx_vcommit(v, csn);
		/* translate log version from struct sxv to struct svv */
		sv_init(&lv->v, &sv_vif, v->v, NULL);
		/* schedule read stmt for gc */
		if (v->v->flags & SVGET) {
			sv_vref(v->v);
			v->gc = m->gc;
			m->gc = v;
			m->count_gc++;
		} else {
			sx_untrack(v);
			sx_vpool_push(&m->pool, v);
		}
	}

	/* rollback latest reads */
	sx_rollback_svp(x, &i, 0);

	sx_promote(x, SXCOMMIT);
	sx_end(x);
	return SXCOMMIT;
}

ss_rbget(sx_match,
         sf_compare(scheme, sv_vpointer((container_of(n, struct sxv, node))->v),
                    (container_of(n, struct sxv, node))->v->size,
                    key, keysize))

static int sx_set(struct sx *x, struct sxindex *index, struct svv *version)
{
	struct sxmanager *m = x->manager;
	struct runtime *r = m->r;
	if (! (version->flags & SVGET)) {
		x->log_read = -1;
	}
	/* allocate mvcc container */
	struct sxv *v = sx_valloc(&m->pool, version);
	if (unlikely(v == NULL)) {
		ss_quota(r->quota, SS_QREMOVE, sv_vsize(version));
		sv_vunref(r, version);
		return -1;
	}
	v->id = x->id;
	v->index = index;
	struct svlogv lv;
	lv.id   = index->dsn;
	lv.next = UINT32_MAX;
	sv_init(&lv.v, &sx_vif, v, NULL);
	/* update concurrent index */
	struct ssrbnode *n = NULL;
	int rc = sx_match(&index->i, index->scheme,
	                  sv_vpointer(version),
	                  version->size,
	                  &n);
	if (unlikely(rc == 0 && n)) {
		/* exists */
	} else {
		int pos = rc;
		/* unique */
		v->lo = sv_logcount(x->log);
		rc = sv_logadd(x->log, r->a, &lv, index->index);
		if (unlikely(rc == -1)) {
			sr_oom();
			goto error;
		}
		ss_rbset(&index->i, n, pos, &v->node);
		return 0;
	}
	struct sxv *head = container_of(n, struct sxv, node);
	/* match previous update made by current
	 * transaction */
	struct sxv *own = sx_vmatch(head, x->id);
	if (unlikely(own))
	{
		if (unlikely(version->flags & SVUPSERT)) {
			sr_error("%s", "only one upsert statement is "
			         "allowed per a transaction key");
			goto error;
		}
		/* replace old document with the new one */
		lv.next = sv_logat(x->log, own->lo)->next;
		v->lo = own->lo;
		if (unlikely(sx_vaborted(own)))
			sx_vabort(v);
		sx_vreplace(own, v);
		if (likely(head == own))
			ss_rbreplace(&index->i, &own->node, &v->node);
		/* update log */
		sv_logreplace(x->log, v->lo, &lv);

		ss_quota(r->quota, SS_QREMOVE, sv_vsize(own->v));
		sx_vfree(&m->pool, own);
		return 0;
	}
	/* update log */
	v->lo = sv_logcount(x->log);
	rc = sv_logadd(x->log, r->a, &lv, index->index);
	if (unlikely(rc == -1)) {
		sr_oom();
		goto error;
	}
	/* add version */
	sx_vlink(head, v);
	return 0;
error:
	ss_quota(r->quota, SS_QREMOVE, sv_vsize(v->v));
	sx_vfree(&m->pool, v);
	return -1;
}

static int sx_get(struct sx *x, struct sxindex *index, struct sv *key, struct sv *result)
{
	struct sxmanager *m = x->manager;
	struct ssrbnode *n = NULL;
	int rc;
	rc = sx_match(&index->i, index->scheme,
	              sv_pointer(key),
	              sv_size(key),
	              &n);
	if (! (rc == 0 && n))
		goto add;
	struct sxv *head = container_of(n, struct sxv, node);
	struct sxv *v = sx_vmatch(head, x->id);
	if (v == NULL)
		goto add;
	if (unlikely((v->v->flags & SVGET) > 0))
		return 0;
	if (unlikely((v->v->flags & SVDELETE) > 0))
		return 2;
	struct sv vv;
	sv_init(&vv, &sv_vif, v->v, NULL);
	struct svv *ret = sv_vdup(m->r, &vv);
	if (unlikely(ret == NULL)) {
		rc = sr_oom();
	} else {
		sv_init(result, &sv_vif, ret, NULL);
		rc = 1;
	}
	return rc;

add:
	/* track a start of the latest read sequence in the
	 * transactional log */
	if (x->log_read == -1)
		x->log_read = sv_logcount(x->log);
	rc = sx_set(x, index, key->v);
	if (unlikely(rc == -1))
		return -1;
	sv_vref((struct svv*)key->v);
	return 0;
}

static enum sxstate
sx_get_autocommit(struct sxmanager *m, struct sxindex *index ssunused)
{
	sr_seq(m->r->seq, SR_TSNNEXT);
	return SXCOMMIT;
}

static inline int
sx_deadlock_in(struct sxmanager *m, struct rlist *mark, struct sx *t, struct sx *p)
{
	if (p->deadlock.next != &p->deadlock)
		return 0;
	rlist_add(mark, &p->deadlock);
	struct ssbufiter i;
	ss_bufiter_open(&i, &p->log->buf, sizeof(struct svlogv));
	for (; ss_bufiter_has(&i); ss_bufiter_next(&i))
	{
		struct svlogv *lv = ss_bufiter_get(&i);
		struct sxv *v = lv->v.v;
		if (v->prev == NULL)
			continue;
		do {
			struct sx *n = sx_find(m, v->id);
			assert(n != NULL);
			if (unlikely(n == t))
				return 1;
			int rc = sx_deadlock_in(m, mark, t, n);
			if (unlikely(rc == 1))
				return 1;
			v = v->prev;
		} while (v);
	}
	return 0;
}

static inline void
sx_deadlock_unmark(struct rlist *mark)
{
	struct sx *t, *n;
	rlist_foreach_entry_safe(t, mark, deadlock, n) {
		rlist_create(&t->deadlock);
	}
}

static int ssunused sx_deadlock(struct sx *t)
{
	struct sxmanager *m = t->manager;
	struct rlist mark;
	rlist_create(&mark);
	struct ssbufiter i;
	ss_bufiter_open(&i, &t->log->buf, sizeof(struct svlogv));
	while (ss_bufiter_has(&i))
	{
		struct svlogv *lv = ss_bufiter_get(&i);
		struct sxv *v = lv->v.v;
		if (v->prev == NULL) {
			ss_bufiter_next(&i);
			continue;
		}
		struct sx *p = sx_find(m, v->prev->id);
		assert(p != NULL);
		int rc = sx_deadlock_in(m, &mark, t, p);
		if (unlikely(rc)) {
			sx_deadlock_unmark(&mark);
			return 1;
		}
		ss_bufiter_next(&i);
	}
	sx_deadlock_unmark(&mark);
	return 0;
}

static uint8_t
sx_vifflags(struct sv *v) {
	return ((struct sxv*)v->v)->v->flags;
}

static uint64_t
sx_viflsn(struct sv *v) {
	return ((struct sxv*)v->v)->v->lsn;
}

static void
sx_viflsnset(struct sv *v, uint64_t lsn) {
	((struct sxv*)v->v)->v->lsn = lsn;
}

static char*
sx_vifpointer(struct sv *v) {
	return sv_vpointer(((struct sxv*)v->v)->v);
}

static uint32_t
sx_vifsize(struct sv *v) {
	return ((struct sxv*)v->v)->v->size;
}

static struct svif sx_vif =
{
	.flags     = sx_vifflags,
	.lsn       = sx_viflsn,
	.lsnset    = sx_viflsnset,
	.pointer   = sx_vifpointer,
	.size      = sx_vifsize
};

struct sltx {
	uint64_t lsn;
};

static int sl_begin(struct runtime *r, struct sltx *t, uint64_t lsn)
{
	if (likely(lsn == 0)) {
		lsn = sr_seq(r->seq, SR_LSNNEXT);
	} else {
		sr_seqlock(r->seq);
		if (lsn > r->seq->lsn)
			r->seq->lsn = lsn;
		sr_sequnlock(r->seq);
	}
	t->lsn = lsn;
	return 0;
}

static int sl_write(struct sltx *t, struct svlog *vlog)
{
	/*
	 * fast path for log-disabled, recover or
	 * ro-transactions
	 */
	struct ssbufiter i;
	ss_bufiter_open(&i, &vlog->buf, sizeof(struct svlogv));
	for (; ss_bufiter_has(&i); ss_bufiter_next(&i))
	{
		struct svlogv *v = ss_bufiter_get(&i);
		sv_lsnset(&v->v, t->lsn);
	}
	return 0;
}

#define SD_IDBRANCH 1

struct PACKED sdid {
	uint64_t parent;
	uint64_t id;
	uint8_t  flags;
};

static inline void
sd_idinit(struct sdid *i, uint64_t id, uint64_t parent, uint8_t flags)
{
	i->id     = id;
	i->parent = parent;
	i->flags  = flags;
}

struct PACKED sdv {
	uint32_t offset;
	uint8_t  flags;
	uint64_t lsn;
	uint32_t size;
};

static struct svif sd_vif;
static struct svif sd_vrawif;

struct PACKED sdpageheader {
	uint32_t crc;
	uint32_t crcdata;
	uint32_t count;
	uint32_t countdup;
	uint32_t sizeorigin;
	uint32_t sizekeys;
	uint32_t size;
	uint64_t lsnmin;
	uint64_t lsnmindup;
	uint64_t lsnmax;
	uint32_t reserve;
};

struct sdpage {
	struct sdpageheader *h;
};

static inline void
sd_pageinit(struct sdpage *p, struct sdpageheader *h) {
	p->h = h;
}

static inline struct sdv*
sd_pagev(struct sdpage *p, uint32_t pos) {
	assert(pos < p->h->count);
	return (struct sdv*)((char*)p->h + sizeof(struct sdpageheader) + sizeof(struct sdv) * pos);
}

static inline void*
sd_pagepointer(struct sdpage *p, struct sdv *v) {
	assert((sizeof(struct sdv) * p->h->count) + v->offset <= p->h->sizeorigin);
	return ((char*)p->h + sizeof(struct sdpageheader) +
	         sizeof(struct sdv) * p->h->count) + v->offset;
}

static inline char*
sd_pagesparse_keyread(struct sdpage *p, uint32_t offset, uint32_t *size)
{
	char *ptr = (char*)p->h + sizeof(struct sdpageheader) +
	            (p->h->sizeorigin - p->h->sizekeys) + offset;
	*size = *(uint32_t*)ptr;
	return ptr + sizeof(uint32_t);
}

static inline char*
sd_pagesparse_field(struct sdpage *p, struct sdv *v, int pos, uint32_t *size)
{
	uint32_t *offsets = (uint32_t*)sd_pagepointer(p, v);
	return sd_pagesparse_keyread(p, offsets[pos], size);
}

static inline void
sd_pagesparse_convert(struct sdpage *p, struct sfscheme *scheme,
		      struct sdv *v, char *dest)
{
	char *ptr = dest;
	memcpy(ptr, v, sizeof(struct sdv));
	ptr += sizeof(struct sdv);
	struct sfv fields[8];
	int i = 0;
	while (i < scheme->fields_count) {
		struct sfv *k = &fields[i];
		k->pointer = sd_pagesparse_field(p, v, i, &k->size);
		i++;
	}
	sf_write(scheme, fields, ptr);
}

struct PACKED sdpageiter {
	struct sdpage *page;
	struct ssbuf *xfbuf;
	int64_t pos;
	struct sdv *v;
	struct sv current;
	enum phia_order order;
	void *key;
	int keysize;
	struct sfscheme *scheme;
};

static inline void
sd_pageiter_result(struct sdpageiter *i)
{
	if (unlikely(i->v == NULL))
		return;
	if (likely(i->scheme->fmt_storage == SF_RAW)) {
		sv_init(&i->current, &sd_vif, i->v, i->page->h);
		return;
	}
	sd_pagesparse_convert(i->page, i->scheme, i->v, i->xfbuf->s);
	sv_init(&i->current, &sd_vrawif, i->xfbuf->s, NULL);
}

static inline void
sd_pageiter_end(struct sdpageiter *i)
{
	i->pos = i->page->h->count;
	i->v   = NULL;
}

static inline int
sd_pageiter_cmp(struct sdpageiter *i, struct sfscheme *scheme, struct sdv *v)
{
	if (likely(scheme->fmt_storage == SF_RAW)) {
		return sf_compare(scheme, sd_pagepointer(i->page, v),
		                  v->size, i->key, i->keysize);
	}
	struct sffield **part = scheme->keys;
	struct sffield **last = part + scheme->keys_count;
	int rc;
	while (part < last) {
		struct sffield *key = *part;
		uint32_t a_fieldsize;
		char *a_field = sd_pagesparse_field(i->page, v, key->position, &a_fieldsize);
		uint32_t b_fieldsize;
		char *b_field = sf_fieldof_ptr(scheme, key, i->key, &b_fieldsize);
		rc = key->cmp(a_field, a_fieldsize, b_field, b_fieldsize, NULL);
		if (rc != 0)
			return rc;
		part++;
	}
	return 0;
}

static inline int
sd_pageiter_search(struct sdpageiter *i)
{
	int min = 0;
	int mid = 0;
	int max = i->page->h->count - 1;
	while (max >= min)
	{
		mid = min + (max - min) / 2;
		int rc = sd_pageiter_cmp(i, i->scheme, sd_pagev(i->page, mid));
		switch (rc) {
		case -1: min = mid + 1;
			continue;
		case  1: max = mid - 1;
			continue;
		default: return mid;
		}
	}
	return min;
}

static inline void
sd_pageiter_chain_head(struct sdpageiter *i, int64_t pos)
{
	/* find first non-duplicate key */
	while (pos >= 0) {
		struct sdv *v = sd_pagev(i->page, pos);
		if (likely(! (v->flags & SVDUP))) {
			i->pos = pos;
			i->v = v;
			return;
		}
		pos--;
	}
	sd_pageiter_end(i);
}

static inline void
sd_pageiter_chain_next(struct sdpageiter *i)
{
	/* skip to next duplicate chain */
	int64_t pos = i->pos + 1;
	while (pos < i->page->h->count) {
		struct sdv *v = sd_pagev(i->page, pos);
		if (likely(! (v->flags & SVDUP))) {
			i->pos = pos;
			i->v = v;
			return;
		}
		pos++;
	}
	sd_pageiter_end(i);
}

static inline int
sd_pageiter_gt(struct sdpageiter *i, int e)
{
	if (i->key == NULL) {
		i->pos = 0;
		i->v = sd_pagev(i->page, i->pos);
		return 0;
	}
	int64_t pos = sd_pageiter_search(i);
	if (unlikely(pos >= i->page->h->count))
		pos = i->page->h->count - 1;
	sd_pageiter_chain_head(i, pos);
	if (i->v == NULL)
		return 0;
	int rc = sd_pageiter_cmp(i, i->scheme, i->v);
	int match = rc == 0;
	switch (rc) {
		case  0:
			if (e) {
				break;
			}
		case -1:
			sd_pageiter_chain_next(i);
			break;
	}
	return match;
}

static inline int
sd_pageiter_lt(struct sdpageiter *i, int e)
{
	if (i->key == NULL) {
		sd_pageiter_chain_head(i, i->page->h->count - 1);
		return 0;
	}
	int64_t pos = sd_pageiter_search(i);
	if (unlikely(pos >= i->page->h->count))
		pos = i->page->h->count - 1;
	sd_pageiter_chain_head(i, pos);
	if (i->v == NULL)
		return 0;
	int rc = sd_pageiter_cmp(i, i->scheme, i->v);
	int match = rc == 0;
	switch (rc) {
		case 0:
			if (e) {
				break;
			}
		case 1:
			sd_pageiter_chain_head(i, i->pos - 1);
			break;
	}
	return match;
}

static inline int
sd_pageiter_open(struct sdpageiter *pi, struct sfscheme *scheme,
		 struct ssbuf *xfbuf, struct sdpage *page, enum phia_order o,
		 void *key, int keysize)
{
	pi->scheme = scheme;
	pi->page    = page;
	pi->xfbuf   = xfbuf;
	pi->order   = o;
	pi->key     = key;
	pi->keysize = keysize;
	pi->v       = NULL;
	pi->pos     = 0;
	if (unlikely(pi->page->h->count == 0)) {
		sd_pageiter_end(pi);
		return 0;
	}
	int rc = 0;
	switch (pi->order) {
	case PHIA_GT:  rc = sd_pageiter_gt(pi, 0);
		break;
	case PHIA_GE: rc = sd_pageiter_gt(pi, 1);
		break;
	case PHIA_LT:  rc = sd_pageiter_lt(pi, 0);
		break;
	case PHIA_LE: rc = sd_pageiter_lt(pi, 1);
		break;
	default: assert(0);
	}
	sd_pageiter_result(pi);
	return rc;
}

static inline int
sd_pageiter_has(struct sdpageiter *pi)
{
	return pi->v != NULL;
}

static inline void *
sd_pageiter_get(struct sdpageiter *pi)
{
	if (unlikely(pi->v == NULL))
		return NULL;
	return &pi->current;
}

static inline void
sd_pageiter_next(struct sdpageiter *pi)
{
	if (pi->v == NULL)
		return;
	switch (pi->order) {
	case PHIA_GE:
	case PHIA_GT:
		pi->pos++;
		if (unlikely(pi->pos >= pi->page->h->count)) {
			sd_pageiter_end(pi);
			return;
		}
		pi->v = sd_pagev(pi->page, pi->pos);
		break;
	case PHIA_LT:
	case PHIA_LE: {
		/* key (dup) (dup) key (eof) */
		struct sdv *v;
		int64_t pos = pi->pos + 1;
		if (pos < pi->page->h->count) {
			v = sd_pagev(pi->page, pos);
			if (v->flags & SVDUP) {
				pi->pos = pos;
				pi->v   = v;
				break;
			}
		}
		/* skip current chain and position to
		 * the previous one */
		sd_pageiter_chain_head(pi, pi->pos);
		sd_pageiter_chain_head(pi, pi->pos - 1);
		break;
	}
	default: assert(0);
	}
	sd_pageiter_result(pi);
}

struct PACKED sdbuildref {
	uint32_t m, msize;
	uint32_t v, vsize;
	uint32_t k, ksize;
	uint32_t c, csize;
};

struct sdbuild {
	struct ssbuf list, m, v, k, c;
	struct ssfilterif *compress_if;
	int compress_dup;
	int compress;
	int crc;
	uint32_t vmax;
	uint32_t n;
	struct mh_strnptr_t *tracker;
	struct ssa *a;
	struct sfscheme *scheme;
};

static void sd_buildinit(struct sdbuild*);
static void sd_buildfree(struct sdbuild*);
static void sd_buildreset(struct sdbuild*);
static void sd_buildgc(struct sdbuild*, int);

static inline struct sdbuildref*
sd_buildref(struct sdbuild *b) {
	return ss_bufat(&b->list, sizeof(struct sdbuildref), b->n);
}

static inline struct sdpageheader*
sd_buildheader(struct sdbuild *b) {
	return (struct sdpageheader*)(b->m.s + sd_buildref(b)->m);
}

static inline struct sdv*
sd_buildmin(struct sdbuild *b) {
	return (struct sdv*)((char*)sd_buildheader(b) + sizeof(struct sdpageheader));
}

static inline char*
sd_buildminkey(struct sdbuild *b) {
	struct sdbuildref *r = sd_buildref(b);
	return b->v.s + r->v + sd_buildmin(b)->offset;
}

static inline struct sdv*
sd_buildmax(struct sdbuild *b) {
	struct sdpageheader *h = sd_buildheader(b);
	return (struct sdv*)((char*)h + sizeof(struct sdpageheader) + sizeof(struct sdv) * (h->count - 1));
}

static inline char*
sd_buildmaxkey(struct sdbuild *b) {
	struct sdbuildref *r = sd_buildref(b);
	return b->v.s + r->v + sd_buildmax(b)->offset;
}

static int sd_buildbegin(struct sdbuild*, struct ssa *a, struct sfscheme *scheme,
			 int, int, int, struct ssfilterif*);
static int sd_buildend(struct sdbuild*);
static int sd_buildcommit(struct sdbuild*);
static int sd_buildadd(struct sdbuild*, struct sv*, uint32_t);

#define SD_INDEXEXT_AMQF 1

struct PACKED sdindexheader {
	uint32_t  crc;
	struct srversion version;
	struct sdid      id;
	uint64_t  offset;
	uint32_t  size;
	uint32_t  sizevmax;
	uint32_t  count;
	uint32_t  keys;
	uint64_t  total;
	uint64_t  totalorigin;
	uint64_t  lsnmin;
	uint64_t  lsnmax;
	uint32_t  dupkeys;
	uint64_t  dupmin;
	uint32_t  extension;
	uint8_t   extensions;
	char      reserve[31];
};

struct PACKED sdindexamqf {
	uint8_t  q, r;
	uint32_t entries;
	uint32_t size;
	uint64_t table[];
};

struct PACKED sdindexpage {
	uint64_t offset;
	uint32_t offsetindex;
	uint32_t size;
	uint32_t sizeorigin;
	uint16_t sizemin;
	uint16_t sizemax;
	uint64_t lsnmin;
	uint64_t lsnmax;
};

struct sdindex {
	struct ssbuf i, v;
	struct sdindexheader *h;
};

static inline char*
sd_indexpage_min(struct sdindex *i, struct sdindexpage *p) {
	return (char*)i->i.s + sizeof(struct sdindexheader) +
	             (i->h->count * sizeof(struct sdindexpage)) + p->offsetindex;
}

static inline char*
sd_indexpage_max(struct sdindex *i, struct sdindexpage *p) {
	return sd_indexpage_min(i, p) + p->sizemin;
}

static inline void
sd_indexinit(struct sdindex *i) {
	ss_bufinit(&i->i);
	ss_bufinit(&i->v);
	i->h = NULL;
}

static inline void
sd_indexfree(struct sdindex *i, struct ssa *a) {
	ss_buffree(&i->i, a);
	ss_buffree(&i->v, a);
}

static inline struct sdindexheader*
sd_indexheader(struct sdindex *i) {
	return (struct sdindexheader*)(i->i.s);
}

static inline struct sdindexpage*
sd_indexpage(struct sdindex *i, uint32_t pos)
{
	assert(pos < i->h->count);
	char *p = (char*)ss_bufat(&i->i, sizeof(struct sdindexpage), pos);
	p += sizeof(struct sdindexheader);
	return (struct sdindexpage*)p;
}

static inline struct sdindexpage*
sd_indexmin(struct sdindex *i) {
	return sd_indexpage(i, 0);
}

static inline struct sdindexpage*
sd_indexmax(struct sdindex *i) {
	return sd_indexpage(i, i->h->count - 1);
}

static inline uint32_t
sd_indexkeys(struct sdindex *i)
{
	if (unlikely(i->i.s == NULL))
		return 0;
	return sd_indexheader(i)->keys;
}

static inline uint32_t
sd_indextotal(struct sdindex *i)
{
	if (unlikely(i->i.s == NULL))
		return 0;
	return sd_indexheader(i)->total;
}

static inline uint32_t
sd_indexsize_ext(struct sdindexheader *h)
{
	return sizeof(struct sdindexheader) + h->size + h->extension;
}

static inline struct sdindexamqf*
sd_indexamqf(struct sdindex *i) {
	struct sdindexheader *h = sd_indexheader(i);
	assert(h->extensions & SD_INDEXEXT_AMQF);
	return (struct sdindexamqf*)(i->i.s + sizeof(struct sdindexheader) + h->size);
}

static int sd_indexbegin(struct sdindex*, struct ssa *a);
static int sd_indexcommit(struct sdindex*, struct ssa *a, struct sdid*, struct ssqf*, uint64_t);
static int sd_indexadd(struct sdindex*, struct sdbuild*, uint64_t);
static int sd_indexcopy(struct sdindex*, struct ssa *a, struct sdindexheader*);

struct PACKED sdindexiter {
	struct sdindex *index;
	struct sdindexpage *v;
	int pos;
	enum phia_order cmp;
	void *key;
	int keysize;
	struct sfscheme *scheme;
};

static inline int
sd_indexiter_route(struct sdindexiter *i)
{
	int begin = 0;
	int end = i->index->h->count - 1;
	while (begin != end) {
		int mid = begin + (end - begin) / 2;
		struct sdindexpage *page = sd_indexpage(i->index, mid);
		int rc = sf_compare(i->scheme,
		                    sd_indexpage_max(i->index, page),
		                    page->sizemax,
		                    i->key,
		                    i->keysize);
		if (rc < 0) {
			begin = mid + 1;
		} else {
			/* rc >= 0 */
			end = mid;
		}
	}
	if (unlikely(end >= (int)i->index->h->count))
		end = i->index->h->count - 1;
	return end;
}

static inline int
sd_indexiter_open(struct sdindexiter *ii, struct sfscheme *scheme,
		  struct sdindex *index, enum phia_order o, void *key,
		  int keysize)
{
	ii->scheme = scheme;
	ii->index   = index;
	ii->cmp     = o;
	ii->key     = key;
	ii->keysize = keysize;
	ii->v       = NULL;
	ii->pos     = 0;
	if (unlikely(ii->index->h->count == 1)) {
		/* skip bootstrap node  */
		if (ii->index->h->lsnmin == UINT64_MAX &&
		    ii->index->h->lsnmax == 0)
			return 0;
	}
	if (ii->key == NULL) {
		switch (ii->cmp) {
		case PHIA_LT:
		case PHIA_LE: ii->pos = ii->index->h->count - 1;
			break;
		case PHIA_GT:
		case PHIA_GE: ii->pos = 0;
			break;
		default:
			assert(0);
		}
		ii->v = sd_indexpage(ii->index, ii->pos);
		return 0;
	}
	if (likely(ii->index->h->count > 1))
		ii->pos = sd_indexiter_route(ii);

	struct sdindexpage *p = sd_indexpage(ii->index, ii->pos);
	int rc;
	switch (ii->cmp) {
	case PHIA_LE:
	case PHIA_LT:
		rc = sf_compare(ii->scheme, sd_indexpage_min(ii->index, p),
		                p->sizemin, ii->key, ii->keysize);
		if (rc ==  1 || (rc == 0 && ii->cmp == PHIA_LT))
			ii->pos--;
		break;
	case PHIA_GE:
	case PHIA_GT:
		rc = sf_compare(ii->scheme, sd_indexpage_max(ii->index, p),
		                p->sizemax, ii->key, ii->keysize);
		if (rc == -1 || (rc == 0 && ii->cmp == PHIA_GT))
			ii->pos++;
		break;
	default: assert(0);
	}
	if (unlikely(ii->pos == -1 ||
	               ii->pos >= (int)ii->index->h->count))
		return 0;
	ii->v = sd_indexpage(ii->index, ii->pos);
	return 0;
}

static inline void*
sd_indexiter_get(struct sdindexiter *ii)
{
	return ii->v;
}

static inline void
sd_indexiter_next(struct sdindexiter *ii)
{
	switch (ii->cmp) {
	case PHIA_LT:
	case PHIA_LE: ii->pos--;
		break;
	case PHIA_GT:
	case PHIA_GE: ii->pos++;
		break;
	default:
		assert(0);
		break;
	}
	if (unlikely(ii->pos < 0))
		ii->v = NULL;
	else
	if (unlikely(ii->pos >= (int)ii->index->h->count))
		ii->v = NULL;
	else
		ii->v = sd_indexpage(ii->index, ii->pos);
}

#define SD_SEALED 1

struct PACKED sdseal {
	uint32_t  crc;
	struct srversion version;
	uint8_t   flags;
	uint32_t  index_crc;
	uint64_t  index_offset;
};

static inline void
sd_sealset_open(struct sdseal *s)
{
	sr_version_storage(&s->version);
	s->flags = 0;
	s->index_crc = 0;
	s->index_offset = 0;
	s->crc = ss_crcs(s, sizeof(struct sdseal), 0);
}

static inline void
sd_sealset_close(struct sdseal *s, struct sdindexheader *h)
{
	sr_version_storage(&s->version);
	s->flags = SD_SEALED;
	s->index_crc = h->crc;
	s->index_offset = h->offset;
	s->crc = ss_crcs(s, sizeof(struct sdseal), 0);
}

static inline int
sd_sealvalidate(struct sdseal *s, struct sdindexheader *h)
{
	uint32_t crc = ss_crcs(s, sizeof(struct sdseal), 0);
	if (unlikely(s->crc != crc))
		return -1;
	if (unlikely(h->crc != s->index_crc))
		return -1;
	if (unlikely(h->offset != s->index_offset))
		return -1;
	if (unlikely(! sr_versionstorage_check(&s->version)))
		return -1;
	if (unlikely(s->flags != SD_SEALED))
		return -1;
	return 0;
}

struct sdcbuf {
	struct ssbuf a; /* decompression */
	struct ssbuf b; /* transformation */
	struct sdindexiter index_iter;
	struct sdpageiter page_iter;
	struct sdcbuf *next;
};

struct sdc {
	struct sdbuild build;
	struct ssqf qf;
	struct svupsert upsert;
	struct ssbuf a;        /* result */
	struct ssbuf b;        /* redistribute buffer */
	struct ssbuf c;        /* file buffer */
	struct ssbuf d;        /* page read buffer */
	struct sdcbuf *head;   /* compression buffer list */
	int count;
};

struct phia_service {
	struct phia_env *env;
	struct sdc sdc;
};

static inline void
sd_cinit(struct sdc *sc)
{
	sv_upsertinit(&sc->upsert);
	sd_buildinit(&sc->build);
	ss_qfinit(&sc->qf);
	ss_bufinit(&sc->a);
	ss_bufinit(&sc->b);
	ss_bufinit(&sc->c);
	ss_bufinit(&sc->d);
	sc->count = 0;
	sc->head = NULL;
}

static inline void
sd_cfree(struct sdc *sc, struct ssa *a)
{
	sd_buildfree(&sc->build);
	ss_qffree(&sc->qf, a);
	sv_upsertfree(&sc->upsert, a);
	ss_buffree(&sc->a, a);
	ss_buffree(&sc->b, a);
	ss_buffree(&sc->c, a);
	ss_buffree(&sc->d, a);
	struct sdcbuf *b = sc->head;
	struct sdcbuf *next;
	while (b) {
		next = b->next;
		ss_buffree(&b->a, a);
		ss_buffree(&b->b, a);
		ss_free(a, b);
		b = next;
	}
}

static inline void
sd_cgc(struct sdc *sc, struct ssa *a, int wm)
{
	sd_buildgc(&sc->build, wm);
	ss_qfgc(&sc->qf, a, wm);
	sv_upsertgc(&sc->upsert, a, 600, 512);
	ss_bufgc(&sc->a, a, wm);
	ss_bufgc(&sc->b, a, wm);
	ss_bufgc(&sc->c, a, wm);
	ss_bufgc(&sc->d, a, wm);
	struct sdcbuf *it = sc->head;
	while (it) {
		ss_bufgc(&it->a, a, wm);
		ss_bufgc(&it->b, a, wm);
		it = it->next;
	}
}

static inline int
sd_censure(struct sdc *c, struct ssa *a, int count)
{
	if (c->count < count) {
		while (count-- >= 0) {
			struct sdcbuf *buf =
				ss_malloc(a, sizeof(struct sdcbuf));
			if (buf == NULL)
				return -1;
			ss_bufinit(&buf->a);
			ss_bufinit(&buf->b);
			buf->next = c->head;
			c->head = buf;
			c->count++;
		}
	}
	return 0;
}

struct sdmergeconf {
	uint32_t    write;
	uint32_t    stream;
	uint64_t    size_stream;
	uint64_t    size_node;
	uint32_t    size_page;
	uint32_t    checksum;
	uint32_t    compression_key;
	uint32_t    compression;
	struct ssfilterif *compression_if;
	uint32_t    amqf;
	uint64_t    vlsn;
	uint64_t    vlsn_lru;
	uint32_t    save_delete;
	uint32_t    save_upsert;
};

struct sdmerge {
	struct sdindex     index;
	struct svmergeiter *merge;
	struct svwriteiter i;
	struct sdmergeconf *conf;
	struct sdbuild     *build;
	struct ssqf        *qf;
	uint64_t    processed;
	uint64_t    current;
	uint64_t    limit;
	int         resume;
};

static int
sd_mergeinit(struct sdmerge*, struct svmergeiter*, struct sdbuild*,
	     struct ssqf*, struct svupsert*, struct sdmergeconf*);
static int sd_mergefree(struct sdmerge*);
static int sd_merge(struct sdmerge*);
static int sd_mergepage(struct sdmerge*, uint64_t);
static int sd_mergecommit(struct sdmerge*, struct sdid*, uint64_t);

struct sdreadarg {
	struct sdindex    *index;
	struct ssbuf      *buf;
	struct ssbuf      *buf_xf;
	struct ssbuf      *buf_read;
	struct sdindexiter *index_iter;
	struct sdpageiter *page_iter;
	struct ssfile     *file;
	enum phia_order     o;
	int         has;
	uint64_t    has_vlsn;
	int         use_compression;
	struct ssfilterif *compression_if;
	struct ssa *a;
	struct sfscheme *scheme;
};

struct PACKED sdread {
	struct sdreadarg ra;
	struct sdindexpage *ref;
	struct sdpage page;
	int reads;
};

static inline int
sd_read_page(struct sdread *i, struct sdindexpage *ref)
{
	struct sdreadarg *arg = &i->ra;

	ss_bufreset(arg->buf);
	int rc = ss_bufensure(arg->buf, arg->a, ref->sizeorigin);
	if (unlikely(rc == -1))
		return sr_oom();
	ss_bufreset(arg->buf_xf);
	rc = ss_bufensure(arg->buf_xf, arg->a, arg->index->h->sizevmax);
	if (unlikely(rc == -1))
		return sr_oom();

	i->reads++;

	/* compression */
	if (arg->use_compression)
	{
		char *page_pointer;
		ss_bufreset(arg->buf_read);
		rc = ss_bufensure(arg->buf_read, arg->a, ref->size);
		if (unlikely(rc == -1))
			return sr_oom();
		rc = ss_filepread(arg->file, ref->offset, arg->buf_read->s, ref->size);
		if (unlikely(rc == -1)) {
			sr_error("index file '%s' read error: %s",
				 ss_pathof(&arg->file->path),
				 strerror(errno));
			return -1;
		}
		ss_bufadvance(arg->buf_read, ref->size);
		page_pointer = arg->buf_read->s;

		/* copy header */
		memcpy(arg->buf->p, page_pointer, sizeof(struct sdpageheader));
		ss_bufadvance(arg->buf, sizeof(struct sdpageheader));

		/* decompression */
		struct ssfilter f;
		rc = ss_filterinit(&f, arg->compression_if, arg->a, SS_FOUTPUT);
		if (unlikely(rc == -1)) {
			sr_error("index file '%s' decompression error",
			         ss_pathof(&arg->file->path));
			return -1;
		}
		int size = ref->size - sizeof(struct sdpageheader);
		rc = ss_filternext(&f, arg->buf, page_pointer + sizeof(struct sdpageheader), size);
		if (unlikely(rc == -1)) {
			sr_error("index file '%s' decompression error",
			         ss_pathof(&arg->file->path));
			return -1;
		}
		ss_filterfree(&f);
		sd_pageinit(&i->page, (struct sdpageheader*)arg->buf->s);
		return 0;
	}

	/* default */
	rc = ss_filepread(arg->file, ref->offset, arg->buf->s, ref->sizeorigin);
	if (unlikely(rc == -1)) {
		sr_error("index file '%s' read error: %s",
		         ss_pathof(&arg->file->path),
		         strerror(errno));
		return -1;
	}
	ss_bufadvance(arg->buf, ref->sizeorigin);
	sd_pageinit(&i->page, (struct sdpageheader*)(arg->buf->s));
	return 0;
}

static inline int
sd_read_openpage(struct sdread *i, void *key, int keysize)
{
	struct sdreadarg *arg = &i->ra;
	assert(i->ref != NULL);
	int rc = sd_read_page(i, i->ref);
	if (unlikely(rc == -1))
		return -1;
	return sd_pageiter_open(arg->page_iter, arg->scheme,
				arg->buf_xf,
				&i->page, arg->o, key, keysize);
}

static inline void
sd_read_next(struct ssiter*);

static struct ssiterif sd_readif;

static inline int
sd_read_open(struct ssiter *iptr, struct sdreadarg *arg, void *key, int keysize)
{
	iptr->vif = &sd_readif;
	struct sdread *i = (struct sdread*)iptr->priv;
	i->reads = 0;
	i->ra = *arg;
	sd_indexiter_open(arg->index_iter, arg->scheme, arg->index,
			  arg->o, key, keysize);
	i->ref = sd_indexiter_get(arg->index_iter);
	if (i->ref == NULL)
		return 0;
	if (arg->has) {
		assert(arg->o == PHIA_GE);
		if (likely(i->ref->lsnmax <= arg->has_vlsn)) {
			i->ref = NULL;
			return 0;
		}
	}
	int rc = sd_read_openpage(i, key, keysize);
	if (unlikely(rc == -1)) {
		i->ref = NULL;
		return -1;
	}
	if (unlikely(! sd_pageiter_has(i->ra.page_iter))) {
		sd_read_next(iptr);
		rc = 0;
	}
	return rc;
}

static inline void
sd_read_close(struct ssiter *iptr)
{
	struct sdread *i = (struct sdread*)iptr->priv;
	i->ref = NULL;
}

static inline int
sd_read_has(struct ssiter *iptr)
{
	struct sdread *i = (struct sdread*)iptr->priv;
	if (unlikely(i->ref == NULL))
		return 0;
	return sd_pageiter_has(i->ra.page_iter);
}

static inline void*
sd_read_get(struct ssiter *iptr)
{
	struct sdread *i = (struct sdread*)iptr->priv;
	if (unlikely(i->ref == NULL))
		return NULL;
	return sd_pageiter_get(i->ra.page_iter);
}

static inline void
sd_read_next(struct ssiter *iptr)
{
	struct sdread *i = (struct sdread*)iptr->priv;
	if (unlikely(i->ref == NULL))
		return;
	sd_pageiter_next(i->ra.page_iter);
retry:
	if (likely(sd_pageiter_has(i->ra.page_iter)))
		return;
	sd_indexiter_next(i->ra.index_iter);
	i->ref = sd_indexiter_get(i->ra.index_iter);
	if (i->ref == NULL)
		return;
	int rc = sd_read_openpage(i, NULL, 0);
	if (unlikely(rc == -1)) {
		i->ref = NULL;
		return;
	}
	goto retry;
}

static inline int
sd_read_stat(struct ssiter *iptr)
{
	struct sdread *i = (struct sdread*)iptr->priv;
	return i->reads;
}

static int sd_writeseal(struct ssfile*);
static int sd_writepage(struct ssfile*, struct sdbuild*);
static int sd_writeindex(struct ssfile*, struct sdindex*);
static int sd_seal(struct ssfile*, struct sdindex*, uint64_t);

static void sd_buildinit(struct sdbuild *b)
{
	b->tracker = NULL;
	ss_bufinit(&b->list);
	ss_bufinit(&b->m);
	ss_bufinit(&b->v);
	ss_bufinit(&b->c);
	ss_bufinit(&b->k);
	b->n = 0;
	b->compress = 0;
	b->compress_dup = 0;
	b->compress_if = NULL;
	b->crc = 0;
	b->vmax = 0;
}

static inline void
sd_buildfree_tracker(struct sdbuild *b)
{
	if (!b->tracker)
		return;
	mh_int_t i;
	mh_foreach(b->tracker, i) {
		ss_free(b->a, mh_strnptr_node(b->tracker, i)->val);
	}
	mh_strnptr_clear(b->tracker);
}

static void sd_buildfree(struct sdbuild *b)
{
	if (b->tracker) {
		sd_buildfree_tracker(b);
		mh_strnptr_delete(b->tracker);
		b->tracker = NULL;
	}
	ss_buffree(&b->list, b->a);
	ss_buffree(&b->m, b->a);
	ss_buffree(&b->v, b->a);
	ss_buffree(&b->c, b->a);
	ss_buffree(&b->k, b->a);
}

static void sd_buildreset(struct sdbuild *b)
{
	sd_buildfree_tracker(b);
	ss_bufreset(&b->list);
	ss_bufreset(&b->m);
	ss_bufreset(&b->v);
	ss_bufreset(&b->c);
	ss_bufreset(&b->k);
	b->n = 0;
	b->vmax = 0;
}

static void sd_buildgc(struct sdbuild *b, int wm)
{
	sd_buildfree_tracker(b);
	ss_bufgc(&b->list, b->a, wm);
	ss_bufgc(&b->m, b->a, wm);
	ss_bufgc(&b->v, b->a, wm);
	ss_bufgc(&b->c, b->a, wm);
	ss_bufgc(&b->k, b->a, wm);
	b->n = 0;
	b->vmax = 0;
}

static int
sd_buildbegin(struct sdbuild *b, struct ssa *a, struct sfscheme *scheme,
	      int crc, int compress_dup,
	      int compress, struct ssfilterif *compress_if)
{
	b->a = a;
	b->scheme = scheme;
	b->crc = crc;
	b->compress_dup = compress_dup;
	b->compress = compress;
	b->compress_if = compress_if;
	if (!b->tracker) {
		b->tracker = mh_strnptr_new();
		if (!b->tracker)
			return sr_oom();
	}
	int rc;
	if (compress_dup && mh_size(b->tracker) == 0) {
		if (mh_strnptr_reserve(b->tracker, 32768, NULL) == -1)
			return sr_oom();
	}
	rc = ss_bufensure(&b->list, b->a, sizeof(struct sdbuildref));
	if (unlikely(rc == -1))
		return sr_oom();
	struct sdbuildref *ref =
		(struct sdbuildref*)ss_bufat(&b->list, sizeof(struct sdbuildref), b->n);
	ref->m     = ss_bufused(&b->m);
	ref->msize = 0;
	ref->v     = ss_bufused(&b->v);
	ref->vsize = 0;
	ref->k     = ss_bufused(&b->k);
	ref->ksize = 0;
	ref->c     = ss_bufused(&b->c);
	ref->csize = 0;
	rc = ss_bufensure(&b->m, b->a, sizeof(struct sdpageheader));
	if (unlikely(rc == -1))
		return sr_oom();
	struct sdpageheader *h = sd_buildheader(b);
	memset(h, 0, sizeof(*h));
	h->lsnmin    = UINT64_MAX;
	h->lsnmindup = UINT64_MAX;
	h->reserve   = 0;
	ss_bufadvance(&b->list, sizeof(struct sdbuildref));
	ss_bufadvance(&b->m, sizeof(struct sdpageheader));
	return 0;
}

struct sdbuildkey {
	uint32_t offset;
	uint32_t offsetstart;
	uint32_t size;
};

static inline int
sd_buildadd_sparse(struct sdbuild *b, struct sv *v)
{
	int i = 0;
	for (; i < b->scheme->fields_count; i++)
	{
		uint32_t fieldsize;
		char *field = sv_field(v, b->scheme, i, &fieldsize);

		int offsetstart = ss_bufused(&b->k);
		int offset = (offsetstart - sd_buildref(b)->k);

		/* match a field copy */
		int is_duplicate = 0;
		if (b->compress_dup) {
			mh_int_t pos = mh_strnptr_find_inp(b->tracker, field, fieldsize);
			if (pos != mh_end(b->tracker)) {
				is_duplicate = 1;
				struct sdbuildkey *ref = (struct sdbuildkey *)
					mh_strnptr_node(b->tracker, pos)->val;
				offset = ref->offset;
			}
		}

		/* offset */
		int rc;
		rc = ss_bufensure(&b->v, b->a, sizeof(uint32_t));
		if (unlikely(rc == -1))
			return sr_oom();
		*(uint32_t*)b->v.p = offset;
		ss_bufadvance(&b->v, sizeof(uint32_t));
		if (is_duplicate)
			continue;

		/* copy field */
		rc = ss_bufensure(&b->k, b->a, sizeof(uint32_t) + fieldsize);
		if (unlikely(rc == -1))
			return sr_oom();
		*(uint32_t*)b->k.p = fieldsize;
		ss_bufadvance(&b->k, sizeof(uint32_t));
		memcpy(b->k.p, field, fieldsize);
		ss_bufadvance(&b->k, fieldsize);

		/* add field reference */
		if (b->compress_dup) {
			struct sdbuildkey *ref = ss_malloc(b->a, sizeof(struct sdbuildkey));
			if (unlikely(ref == NULL))
				return sr_oom();
			ref->offset = offset;
			ref->offsetstart = offsetstart + sizeof(uint32_t);
			ref->size = fieldsize;
			uint32_t hash = mh_strn_hash(field, fieldsize);
			const struct mh_strnptr_node_t strnode = {
				field, fieldsize, hash, ref};
			mh_int_t ins_pos = mh_strnptr_put(b->tracker, &strnode,
							  NULL, NULL);
			if (unlikely(ins_pos == mh_end(b->tracker)))
				return sr_error("%s",
						"Can't insert assoc array item");
		}
	}

	return 0;
}

static inline int
sd_buildadd_raw(struct sdbuild *b, struct sv *v, uint32_t size)
{
	int rc = ss_bufensure(&b->v, b->a, size);
	if (unlikely(rc == -1))
		return sr_oom();
	memcpy(b->v.p, sv_pointer(v), size);
	ss_bufadvance(&b->v, size);
	return 0;
}

int sd_buildadd(struct sdbuild *b, struct sv *v, uint32_t flags)
{
	/* prepare document metadata */
	int rc = ss_bufensure(&b->m, b->a, sizeof(struct sdv));
	if (unlikely(rc == -1))
		return sr_oom();
	uint64_t lsn = sv_lsn(v);
	uint32_t size = sv_size(v);
	struct sdpageheader *h = sd_buildheader(b);
	struct sdv *sv = (struct sdv*)b->m.p;
	sv->flags = flags;
	sv->offset = ss_bufused(&b->v) - sd_buildref(b)->v;
	sv->size = size;
	sv->lsn = lsn;
	ss_bufadvance(&b->m, sizeof(struct sdv));
	/* copy document */
	switch (b->scheme->fmt_storage) {
	case SF_RAW:
		rc = sd_buildadd_raw(b, v, size);
		break;
	case SF_SPARSE:
		rc = sd_buildadd_sparse(b, v);
		break;
	}
	if (unlikely(rc == -1))
		return -1;
	/* update page header */
	h->count++;
	size += sizeof(struct sdv) + size;
	if (size > b->vmax)
		b->vmax = size;
	if (lsn > h->lsnmax)
		h->lsnmax = lsn;
	if (lsn < h->lsnmin)
		h->lsnmin = lsn;
	if (sv->flags & SVDUP) {
		h->countdup++;
		if (lsn < h->lsnmindup)
			h->lsnmindup = lsn;
	}
	return 0;
}

static inline int
sd_buildcompress(struct sdbuild *b)
{
	assert(b->compress_if != &ss_nonefilter);
	/* reserve header */
	int rc = ss_bufensure(&b->c, b->a, sizeof(struct sdpageheader));
	if (unlikely(rc == -1))
		return -1;
	ss_bufadvance(&b->c, sizeof(struct sdpageheader));
	/* compression (including meta-data) */
	struct sdbuildref *ref = sd_buildref(b);
	struct ssfilter f;
	rc = ss_filterinit(&f, b->compress_if, b->a, SS_FINPUT);
	if (unlikely(rc == -1))
		return -1;
	rc = ss_filterstart(&f, &b->c);
	if (unlikely(rc == -1))
		goto error;
	rc = ss_filternext(&f, &b->c, b->m.s + ref->m + sizeof(struct sdpageheader),
	                   ref->msize - sizeof(struct sdpageheader));
	if (unlikely(rc == -1))
		goto error;
	rc = ss_filternext(&f, &b->c, b->v.s + ref->v, ref->vsize);
	if (unlikely(rc == -1))
		goto error;
	rc = ss_filternext(&f, &b->c, b->k.s + ref->k, ref->ksize);
	if (unlikely(rc == -1))
		goto error;
	rc = ss_filtercomplete(&f, &b->c);
	if (unlikely(rc == -1))
		goto error;
	ss_filterfree(&f);
	return 0;
error:
	ss_filterfree(&f);
	return -1;
}

static int sd_buildend(struct sdbuild *b)
{
	/* update sizes */
	struct sdbuildref *ref = sd_buildref(b);
	ref->msize = ss_bufused(&b->m) - ref->m;
	ref->vsize = ss_bufused(&b->v) - ref->v;
	ref->ksize = ss_bufused(&b->k) - ref->k;
	ref->csize = 0;
	/* calculate data crc (non-compressed) */
	struct sdpageheader *h = sd_buildheader(b);
	uint32_t crc = 0;
	if (likely(b->crc)) {
		crc = ss_crcp(b->m.s + ref->m, ref->msize, 0);
		crc = ss_crcp(b->v.s + ref->v, ref->vsize, crc);
		crc = ss_crcp(b->k.s + ref->k, ref->ksize, crc);
	}
	h->crcdata = crc;
	/* compression */
	if (b->compress) {
		int rc = sd_buildcompress(b);
		if (unlikely(rc == -1))
			return -1;
		ref->csize = ss_bufused(&b->c) - ref->c;
	}
	/* update page header */
	int total = ref->msize + ref->vsize + ref->ksize;
	h->sizekeys = ref->ksize;
	h->sizeorigin = total - sizeof(struct sdpageheader);
	h->size = h->sizeorigin;
	if (b->compress)
		h->size = ref->csize - sizeof(struct sdpageheader);
	else
		h->size = h->sizeorigin;
	h->crc = ss_crcs(h, sizeof(struct sdpageheader), 0);
	if (b->compress)
		memcpy(b->c.s + ref->c, h, sizeof(struct sdpageheader));
	return 0;
}

static int sd_buildcommit(struct sdbuild *b)
{
	if (b->compress_dup)
		sd_buildfree_tracker(b);
	if (b->compress) {
		ss_bufreset(&b->m);
		ss_bufreset(&b->v);
		ss_bufreset(&b->k);
	}
	b->n++;
	return 0;
}

static int sd_indexbegin(struct sdindex *i, struct ssa *a)
{
	int rc = ss_bufensure(&i->i, a, sizeof(struct sdindexheader));
	if (unlikely(rc == -1))
		return sr_oom();
	struct sdindexheader *h = sd_indexheader(i);
	sr_version_storage(&h->version);
	h->crc         = 0;
	h->size        = 0;
	h->sizevmax    = 0;
	h->count       = 0;
	h->keys        = 0;
	h->total       = 0;
	h->totalorigin = 0;
	h->extension   = 0;
	h->extensions  = 0;
	h->lsnmin      = UINT64_MAX;
	h->lsnmax      = 0;
	h->offset      = 0;
	h->dupkeys     = 0;
	h->dupmin      = UINT64_MAX;
	memset(h->reserve, 0, sizeof(h->reserve));
	sd_idinit(&h->id, 0, 0, 0);
	i->h = NULL;
	ss_bufadvance(&i->i, sizeof(struct sdindexheader));
	return 0;
}

static int
sd_indexcommit(struct sdindex *i, struct ssa *a, struct sdid *id,
	       struct ssqf *qf, uint64_t offset)
{
	int size = ss_bufused(&i->v);
	int size_extension = 0;
	int extensions = 0;
	if (qf) {
		extensions = SD_INDEXEXT_AMQF;
		size_extension += sizeof(struct sdindexamqf);
		size_extension += qf->qf_table_size;
	}
	int rc = ss_bufensure(&i->i, a, size + size_extension);
	if (unlikely(rc == -1))
		return sr_oom();
	memcpy(i->i.p, i->v.s, size);
	ss_bufadvance(&i->i, size);
	if (qf) {
		struct sdindexamqf *qh = (struct sdindexamqf*)(i->i.p);
		qh->q       = qf->qf_qbits;
		qh->r       = qf->qf_rbits;
		qh->entries = qf->qf_entries;
		qh->size    = qf->qf_table_size;
		ss_bufadvance(&i->i, sizeof(struct sdindexamqf));
		memcpy(i->i.p, qf->qf_table, qf->qf_table_size);
		ss_bufadvance(&i->i, qf->qf_table_size);
	}
	ss_buffree(&i->v, a);
	i->h = sd_indexheader(i);
	i->h->offset     = offset;
	i->h->id         = *id;
	i->h->extension  = size_extension;
	i->h->extensions = extensions;
	i->h->crc = ss_crcs(i->h, sizeof(struct sdindexheader), 0);
	return 0;
}

static inline int
sd_indexadd_raw(struct sdindex *i, struct sdbuild *build,
		struct sdindexpage *p, char *min, char *max)
{
	/* reformat document to exclude non-key fields */
	p->sizemin = sf_comparable_size(build->scheme, min);
	p->sizemax = sf_comparable_size(build->scheme, max);
	int rc = ss_bufensure(&i->v, build->a, p->sizemin + p->sizemax);
	if (unlikely(rc == -1))
		return sr_oom();
	sf_comparable_write(build->scheme, min, i->v.p);
	ss_bufadvance(&i->v, p->sizemin);
	sf_comparable_write(build->scheme, max, i->v.p);
	ss_bufadvance(&i->v, p->sizemax);
	return 0;
}

static inline int
sd_indexadd_sparse(struct sdindex *i, struct sdbuild *build,
		   struct sdindexpage *p, char *min, char *max)
{
	struct sfv fields[16];

	/* min */
	int part = 0;
	while (part < build->scheme->fields_count)
	{
		/* read field offset */
		uint32_t offset = *(uint32_t*)min;
		min += sizeof(uint32_t);
		/* read field */
		char *field = build->k.s + sd_buildref(build)->k + offset;
		int fieldsize = *(uint32_t*)field;
		field += sizeof(uint32_t);
		/* copy only key fields, others are set to zero */
		struct sfv *k = &fields[part];
		if (build->scheme->fields[part]->key) {
			k->pointer = field;
			k->size = fieldsize;
		} else {
			k->pointer = NULL;
			k->size = 0;
		}
		part++;
	}
	p->sizemin = sf_writesize(build->scheme, fields);
	int rc = ss_bufensure(&i->v, build->a, p->sizemin);
	if (unlikely(rc == -1))
		return sr_oom();
	sf_write(build->scheme, fields, i->v.p);
	ss_bufadvance(&i->v, p->sizemin);

	/* max */
	part = 0;
	while (part < build->scheme->fields_count)
	{
		/* read field offset */
		uint32_t offset = *(uint32_t*)max;
		max += sizeof(uint32_t);

		/* read field */
		char *field = build->k.s + sd_buildref(build)->k + offset;
		int fieldsize = *(uint32_t*)field;
		field += sizeof(uint32_t);

		struct sfv *k = &fields[part];
		if (build->scheme->fields[part]->key) {
			k->pointer = field;
			k->size = fieldsize;
		} else {
			k->pointer = NULL;
			k->size = 0;
		}
		part++;
	}
	p->sizemax = sf_writesize(build->scheme, fields);
	rc = ss_bufensure(&i->v, build->a, p->sizemax);
	if (unlikely(rc == -1))
		return sr_oom();
	sf_write(build->scheme, fields, i->v.p);
	ss_bufadvance(&i->v, p->sizemax);
	return 0;
}

static int
sd_indexadd(struct sdindex *i, struct sdbuild *build, uint64_t offset)
{
	int rc = ss_bufensure(&i->i, build->a, sizeof(struct sdindexpage));
	if (unlikely(rc == -1))
		return sr_oom();
	struct sdpageheader *ph = sd_buildheader(build);

	int size = ph->size + sizeof(struct sdpageheader);
	int sizeorigin = ph->sizeorigin + sizeof(struct sdpageheader);

	/* prepare page header */
	struct sdindexpage *p = (struct sdindexpage*)i->i.p;
	p->offset      = offset;
	p->offsetindex = ss_bufused(&i->v);
	p->lsnmin      = ph->lsnmin;
	p->lsnmax      = ph->lsnmax;
	p->size        = size;
	p->sizeorigin  = sizeorigin;
	p->sizemin     = 0;
	p->sizemax     = 0;

	/* copy keys */
	if (unlikely(ph->count > 0))
	{
		char *min = sd_buildminkey(build);
		char *max = sd_buildmaxkey(build);
		switch (build->scheme->fmt_storage) {
		case SF_RAW:
			rc = sd_indexadd_raw(i, build, p, min, max);
			break;
		case SF_SPARSE:
			rc = sd_indexadd_sparse(i, build, p, min, max);
			break;
		}
		if (unlikely(rc == -1))
			return -1;
	}

	/* update index info */
	struct sdindexheader *h = sd_indexheader(i);
	h->count++;
	h->size  += sizeof(struct sdindexpage) + p->sizemin + p->sizemax;
	h->keys  += ph->count;
	h->total += size;
	h->totalorigin += sizeorigin;
	if (build->vmax > h->sizevmax)
		h->sizevmax = build->vmax;
	if (ph->lsnmin < h->lsnmin)
		h->lsnmin = ph->lsnmin;
	if (ph->lsnmax > h->lsnmax)
		h->lsnmax = ph->lsnmax;
	h->dupkeys += ph->countdup;
	if (ph->lsnmindup < h->dupmin)
		h->dupmin = ph->lsnmindup;
	ss_bufadvance(&i->i, sizeof(struct sdindexpage));
	return 0;
}

static int sd_indexcopy(struct sdindex *i, struct ssa *a, struct sdindexheader *h)
{
	int size = sd_indexsize_ext(h);
	int rc = ss_bufensure(&i->i, a, size);
	if (unlikely(rc == -1))
		return sr_oom();
	memcpy(i->i.s, (char*)h, size);
	ss_bufadvance(&i->i, size);
	i->h = sd_indexheader(i);
	return 0;
}

static int
sd_mergeinit(struct sdmerge *m, struct svmergeiter *im,
	     struct sdbuild *build, struct ssqf *qf,
	     struct svupsert *upsert, struct sdmergeconf *conf)
{
	m->conf      = conf;
	m->build     = build;
	m->qf        = qf;
	m->merge     = im;
	m->processed = 0;
	m->current   = 0;
	m->limit     = 0;
	m->resume    = 0;
	if (conf->amqf) {
		int rc = ss_qfensure(qf, im->merge->a, conf->stream);
		if (unlikely(rc == -1))
			return sr_oom();
	}
	sd_indexinit(&m->index);
	sv_writeiter_open(&m->i, im, upsert,
			  (uint64_t)conf->size_page, sizeof(struct sdv),
			  conf->vlsn,
			  conf->vlsn_lru,
			  conf->save_delete,
			  conf->save_upsert);
	return 0;
}

static int sd_mergefree(struct sdmerge *m)
{
	sd_indexfree(&m->index, m->merge->merge->a);
	return 0;
}

static inline int
sd_mergehas(struct sdmerge *m)
{
	if (! sv_writeiter_has(&m->i))
		return 0;
	if (m->current > m->limit)
		return 0;
	return 1;
}

static int sd_merge(struct sdmerge *m)
{
	if (unlikely(! sv_writeiter_has(&m->i)))
		return 0;
	struct sdmergeconf *conf = m->conf;
	sd_indexinit(&m->index);
	int rc = sd_indexbegin(&m->index, m->merge->merge->a);
	if (unlikely(rc == -1))
		return -1;
	if (conf->amqf)
		ss_qfreset(m->qf);
	m->current = 0;
	m->limit   = 0;
	uint64_t processed = m->processed;
	uint64_t left = (conf->size_stream - processed);
	if (left >= (conf->size_node * 2)) {
		m->limit = conf->size_node;
	} else
	if (left > (conf->size_node)) {
		m->limit = conf->size_node * 2;
	} else {
		m->limit = UINT64_MAX;
	}
	return sd_mergehas(m);
}

static int sd_mergepage(struct sdmerge *m, uint64_t offset)
{
	struct sdmergeconf *conf = m->conf;
	sd_buildreset(m->build);
	if (m->resume) {
		m->resume = 0;
		if (unlikely(! sv_writeiter_resume(&m->i)))
			return 0;
	}
	if (! sd_mergehas(m))
		return 0;
	int rc;
	rc = sd_buildbegin(m->build, m->merge->merge->a, m->merge->merge->scheme,
			   conf->checksum, conf->compression_key,
	                   conf->compression, conf->compression_if);
	if (unlikely(rc == -1))
		return -1;
	while (sv_writeiter_has(&m->i))
	{
		struct sv *v = sv_writeiter_get(&m->i);
		uint8_t flags = sv_flags(v);
		if (sv_writeiter_is_duplicate(&m->i))
			flags |= SVDUP;
		rc = sd_buildadd(m->build, v, flags);
		if (unlikely(rc == -1))
			return -1;
		if (conf->amqf) {
			ss_qfadd(m->qf, sv_hash(v, m->merge->merge->scheme));
		}
		sv_writeiter_next(&m->i);
	}
	rc = sd_buildend(m->build);
	if (unlikely(rc == -1))
		return -1;
	rc = sd_indexadd(&m->index, m->build, offset);
	if (unlikely(rc == -1))
		return -1;
	m->current = sd_indextotal(&m->index);
	m->resume  = 1;
	return 1;
}

static int sd_mergecommit(struct sdmerge *m, struct sdid *id, uint64_t offset)
{
	m->processed += sd_indextotal(&m->index);
	struct ssqf *qf = NULL;
	if (m->conf->amqf)
		qf = m->qf;
	return sd_indexcommit(&m->index, m->merge->merge->a, id, qf, offset);
}

static struct ssiterif sd_readif =
{
	.close = sd_read_close,
	.has   = sd_read_has,
	.get   = sd_read_get,
	.next  = sd_read_next
};

struct PACKED sdrecover {
	struct ssfile *file;
	int corrupt;
	struct sdindexheader *v;
	struct sdindexheader *actual;
	struct sdseal *seal;
	struct ssmmap map;
	struct runtime *r;
};

static int
sd_recover_next_of(struct sdrecover *i, struct sdseal *next)
{
	if (next == NULL)
		return 0;

	char *eof = i->map.p + i->map.size;
	char *pointer = (char*)next;

	/* eof */
	if (unlikely(pointer == eof)) {
		i->v = NULL;
		return 0;
	}

	/* validate seal pointer */
	if (unlikely(((pointer + sizeof(struct sdseal)) > eof))) {
		sr_malfunction("corrupted index file '%s': bad seal size",
		               ss_pathof(&i->file->path));
		i->corrupt = 1;
		i->v = NULL;
		return -1;
	}
	pointer = i->map.p + next->index_offset;

	/* validate index pointer */
	if (unlikely(((pointer + sizeof(struct sdindexheader)) > eof))) {
		sr_malfunction("corrupted index file '%s': bad index size",
		               ss_pathof(&i->file->path));
		i->corrupt = 1;
		i->v = NULL;
		return -1;
	}
	struct sdindexheader *index = (struct sdindexheader*)(pointer);

	/* validate index crc */
	uint32_t crc = ss_crcs(index, sizeof(struct sdindexheader), 0);
	if (index->crc != crc) {
		sr_malfunction("corrupted index file '%s': bad index crc",
		               ss_pathof(&i->file->path));
		i->corrupt = 1;
		i->v = NULL;
		return -1;
	}

	/* validate index size */
	char *end = pointer + sizeof(struct sdindexheader) + index->size +
	            index->extension;
	if (unlikely(end > eof)) {
		sr_malfunction("corrupted index file '%s': bad index size",
		               ss_pathof(&i->file->path));
		i->corrupt = 1;
		i->v = NULL;
		return -1;
	}

	/* validate seal */
	int rc = sd_sealvalidate(next, index);
	if (unlikely(rc == -1)) {
		sr_malfunction("corrupted index file '%s': bad seal",
		               ss_pathof(&i->file->path));
		i->corrupt = 1;
		i->v = NULL;
		return -1;
	}
	i->seal = next;
	i->actual = index;
	i->v = index;
	return 1;
}

static int sd_recover_open(struct sdrecover *ri, struct runtime *r,
			   struct ssfile *file)
{
	memset(ri, 0, sizeof(*ri));
	ri->r = r;
	ri->file = file;
	if (unlikely(ri->file->size < (sizeof(struct sdseal) + sizeof(struct sdindexheader)))) {
		sr_malfunction("corrupted index file '%s': bad size",
		               ss_pathof(&ri->file->path));
		ri->corrupt = 1;
		return -1;
	}
	int rc = ss_vfsmmap(r->vfs, &ri->map, ri->file->fd, ri->file->size, 1);
	if (unlikely(rc == -1)) {
		sr_malfunction("failed to mmap index file '%s': %s",
		               ss_pathof(&ri->file->path),
		               strerror(errno));
		return -1;
	}
	struct sdseal *seal = (struct sdseal*)((char*)ri->map.p);
	rc = sd_recover_next_of(ri, seal);
	if (unlikely(rc == -1))
		ss_vfsmunmap(r->vfs, &ri->map);
	return rc;
}

static void
sd_recover_close(struct sdrecover *ri)
{
	ss_vfsmunmap(ri->r->vfs, &ri->map);
}

static int
sd_recover_has(struct sdrecover *ri)
{
	return ri->v != NULL;
}

static void*
sd_recover_get(struct sdrecover *ri)
{
	return ri->v;
}

static void
sd_recover_next(struct sdrecover *ri)
{
	if (unlikely(ri->v == NULL))
		return;
	struct sdseal *next =
		(struct sdseal*)((char*)ri->v +
		    (sizeof(struct sdindexheader) + ri->v->size) +
		     ri->v->extension);
	sd_recover_next_of(ri, next);
}

static int sd_recover_complete(struct sdrecover *ri)
{
	if (unlikely(ri->seal == NULL))
		return -1;
	if (likely(ri->corrupt == 0))
		return  0;
	/* truncate file to the end of a latest actual
	 * index */
	char *eof =
		(char*)ri->map.p +
		       ri->actual->offset + sizeof(struct sdindexheader) +
		       ri->actual->size +
		       ri->actual->extension;
	uint64_t file_size = eof - ri->map.p;
	int rc = ss_fileresize(ri->file, file_size);
	if (unlikely(rc == -1))
		return -1;
	diag_clear(diag_get());
	return 0;
}

static uint8_t
sd_vifflags(struct sv *v)
{
	return ((struct sdv*)v->v)->flags;
}

static uint64_t
sd_viflsn(struct sv *v)
{
	return ((struct sdv*)v->v)->lsn;
}

static char*
sd_vifpointer(struct sv *v)
{
	struct sdpage p = {
		.h = (struct sdpageheader*)v->arg
	};
	return sd_pagepointer(&p, (struct sdv*)v->v);
}

static uint32_t
sd_vifsize(struct sv *v)
{
	return ((struct sdv*)v->v)->size;
}

static struct svif sd_vif =
{
	.flags     = sd_vifflags,
	.lsn       = sd_viflsn,
	.lsnset    = NULL,
	.pointer   = sd_vifpointer,
	.size      = sd_vifsize
};

static char*
sd_vrawifpointer(struct sv *v)
{
	return (char*)v->v + sizeof(struct sdv);
}

static struct svif sd_vrawif =
{
	.flags     = sd_vifflags,
	.lsn       = sd_viflsn,
	.lsnset    = NULL,
	.pointer   = sd_vrawifpointer,
	.size      = sd_vifsize
};

static int
sd_writeseal(struct ssfile *file)
{
	struct sdseal seal;
	sd_sealset_open(&seal);
	SS_INJECTION(r->i, SS_INJECTION_SD_BUILD_1,
	             seal.crc++); /* corrupt seal */
	int rc;
	rc = ss_filewrite(file, &seal, sizeof(seal));
	if (unlikely(rc == -1)) {
		sr_malfunction("file '%s' write error: %s",
		               ss_pathof(&file->path),
		               strerror(errno));
		return -1;
	}
	return 0;
}

static int
sd_writepage(struct ssfile *file, struct sdbuild *b)
{
	SS_INJECTION(r->i, SS_INJECTION_SD_BUILD_0,
	             sr_malfunction("%s", "error injection");
	             return -1);
	struct sdbuildref *ref = sd_buildref(b);
	struct iovec iovv[3];
	struct ssiov iov;
	ss_iovinit(&iov, iovv, 3);
	if (ss_bufused(&b->c) > 0) {
		/* compressed */
		ss_iovadd(&iov, b->c.s, ref->csize);
	} else {
		/* uncompressed */
		ss_iovadd(&iov, b->m.s + ref->m, ref->msize);
		ss_iovadd(&iov, b->v.s + ref->v, ref->vsize);
		ss_iovadd(&iov, b->k.s + ref->k, ref->ksize);
	}
	int rc;
	rc = ss_filewritev(file, &iov);
	if (unlikely(rc == -1)) {
		sr_malfunction("file '%s' write error: %s",
		               ss_pathof(&file->path),
		               strerror(errno));
		return -1;
	}
	return 0;
}

static int
sd_writeindex(struct ssfile *file, struct sdindex *index)
{
	int rc;
	rc = ss_filewrite(file, index->i.s, ss_bufused(&index->i));
	if (unlikely(rc == -1)) {
		sr_malfunction("file '%s' write error: %s",
		               ss_pathof(&file->path),
		               strerror(errno));
		return -1;
	}
	return 0;
}

static int
sd_seal(struct ssfile *file, struct sdindex *index,
	uint64_t offset)
{
	struct sdseal seal;
	sd_sealset_close(&seal, index->h);
	int rc;
	rc = ss_filepwrite(file, offset, &seal, sizeof(seal));
	if (unlikely(rc == -1)) {
		sr_malfunction("file '%s' write error: %s",
		               ss_pathof(&file->path),
		               strerror(errno));
		return -1;
	}
	return 0;
}

struct siconf {
	uint32_t    id;
	char       *name;
	char       *path;
	uint32_t    path_fail_on_exists;
	uint32_t    path_fail_on_drop;
	uint32_t    sync;
	uint64_t    node_size;
	uint32_t    node_page_size;
	uint32_t    node_page_checksum;
	uint32_t    compression;
	char       *compression_sz;
	struct ssfilterif *compression_if;
	uint32_t    compression_branch;
	char       *compression_branch_sz;
	struct ssfilterif *compression_branch_if;
	uint32_t    compression_key;
	uint32_t    temperature;
	uint32_t    amqf;
	uint64_t    lru;
	uint32_t    lru_step;
	uint32_t    buf_gc_wm;
	struct srversion   version;
	struct srversion   version_storage;
};

static void si_confinit(struct siconf*);
static void si_conffree(struct siconf*, struct ssa*);

struct PACKED sibranch {
	struct sdid id;
	struct sdindex index;
	struct sibranch *link;
	struct sibranch *next;
};

static inline void
si_branchinit(struct sibranch *b)
{
	memset(&b->id, 0, sizeof(b->id));
	sd_indexinit(&b->index);
	b->link = NULL;
	b->next = NULL;
}

static inline struct sibranch*
si_branchnew(struct runtime *r)
{
	struct sibranch *b = (struct sibranch*)ss_malloc(r->a, sizeof(struct sibranch));
	if (unlikely(b == NULL)) {
		sr_oom();
		return NULL;
	}
	si_branchinit(b);
	return b;
}

static inline void
si_branchset(struct sibranch *b, struct sdindex *i)
{
	b->id = i->h->id;
	b->index = *i;
}

static inline void
si_branchfree(struct sibranch *b, struct ssa *a)
{
	sd_indexfree(&b->index, a);
	ss_free(a, b);
}

static inline int
si_branchis_root(struct sibranch *b) {
	return b->next == NULL;
}

#define SI_NONE       0
#define SI_LOCK       1
#define SI_ROTATE     2
#define SI_SPLIT      4
#define SI_PROMOTE    8
#define SI_REVOKE     16
#define SI_RDB        32
#define SI_RDB_DBI    64
#define SI_RDB_DBSEAL 128
#define SI_RDB_UNDEF  256
#define SI_RDB_REMOVE 512

struct PACKED sinode {
	uint32_t   recover;
	uint16_t   flags;
	uint64_t   update_time;
	uint32_t   used;
	uint64_t   lru;
	uint64_t   ac;
	struct sibranch   self;
	struct sibranch  *branch;
	uint32_t   branch_count;
	uint32_t   temperature;
	uint64_t   temperature_reads;
	uint16_t   refs;
	pthread_mutex_t reflock;
	struct svindex    i0, i1;
	struct ssfile     file;
	struct ssrbnode   node;
	struct ssrqnode   nodecompact;
	struct ssrqnode   nodebranch;
	struct ssrqnode   nodetemp;
	struct rlist     gc;
	struct rlist     commit;
};

static struct sinode *si_nodenew(struct sfscheme *scheme, struct runtime *r);
static int
si_nodeopen(struct sinode*, struct runtime*, struct sspath*);
static int
si_nodecreate(struct sinode*, struct siconf*, struct sdid*);
static int si_nodefree(struct sinode*, struct runtime*, int);
static int si_nodegc_index(struct runtime*, struct svindex*);
static int si_nodegc(struct sinode*, struct siconf*);
static int si_nodeseal(struct sinode*, struct siconf*);
static int si_nodecomplete(struct sinode*, struct siconf*);

static inline void
si_nodelock(struct sinode *node) {
	assert(! (node->flags & SI_LOCK));
	node->flags |= SI_LOCK;
}

static inline void
si_nodeunlock(struct sinode *node) {
	assert((node->flags & SI_LOCK) > 0);
	node->flags &= ~SI_LOCK;
}

static inline void
si_nodesplit(struct sinode *node) {
	node->flags |= SI_SPLIT;
}

static inline void
si_noderef(struct sinode *node)
{
	tt_pthread_mutex_lock(&node->reflock);
	node->refs++;
	tt_pthread_mutex_unlock(&node->reflock);
}

static inline uint16_t
si_nodeunref(struct sinode *node)
{
	tt_pthread_mutex_lock(&node->reflock);
	assert(node->refs > 0);
	uint16_t v = node->refs--;
	tt_pthread_mutex_unlock(&node->reflock);
	return v;
}

static inline uint16_t
si_noderefof(struct sinode *node)
{
	tt_pthread_mutex_lock(&node->reflock);
	uint16_t v = node->refs;
	tt_pthread_mutex_unlock(&node->reflock);
	return v;
}

static inline struct svindex*
si_noderotate(struct sinode *node) {
	node->flags |= SI_ROTATE;
	return &node->i0;
}

static inline void
si_nodeunrotate(struct sinode *node) {
	assert((node->flags & SI_ROTATE) > 0);
	node->flags &= ~SI_ROTATE;
	node->i0 = node->i1;
	sv_indexinit(&node->i1, node->i0.scheme);
}

static inline struct svindex*
si_nodeindex(struct sinode *node) {
	if (node->flags & SI_ROTATE)
		return &node->i1;
	return &node->i0;
}

static inline struct svindex*
si_nodeindex_priority(struct sinode *node, struct svindex **second)
{
	if (unlikely(node->flags & SI_ROTATE)) {
		*second = &node->i0;
		return &node->i1;
	}
	*second = NULL;
	return &node->i0;
}

static inline struct sinode*
si_nodeof(struct ssrbnode *node) {
	return container_of(node, struct sinode, node);
}

static inline int
si_nodecmp(struct sinode *n, void *key, int size, struct sfscheme *s)
{
	struct sdindexpage *min = sd_indexmin(&n->self.index);
	struct sdindexpage *max = sd_indexmax(&n->self.index);
	int l = sf_compare(s, sd_indexpage_min(&n->self.index, min),
	                   min->sizemin, key, size);
	int r = sf_compare(s, sd_indexpage_max(&n->self.index, max),
	                   max->sizemax, key, size);
	/* inside range */
	if (l <= 0 && r >= 0)
		return 0;
	/* key > range */
	if (l == -1)
		return -1;
	/* key < range */
	assert(r == 1);
	return 1;
}

static inline uint64_t
si_nodesize(struct sinode *n)
{
	uint64_t size = 0;
	struct sibranch *b = n->branch;
	while (b) {
		size += sd_indexsize_ext(b->index.h) +
		        sd_indextotal(&b->index);
		b = b->next;
	}
	return size;
}

struct sinodeview {
	struct sinode   *node;
	uint16_t  flags;
	uint32_t  branch_count;
};

static inline void
si_nodeview_init(struct sinodeview *v, struct sinode *node)
{
	v->node         = node;
	v->branch_count = node->branch_count;
	v->flags        = node->flags;
}

static inline void
si_nodeview_open(struct sinodeview *v, struct sinode *node)
{
	si_noderef(node);
	si_nodeview_init(v, node);
}

static inline void
si_nodeview_close(struct sinodeview *v)
{
	si_nodeunref(v->node);
	v->node = NULL;
}

struct siplanner {
	struct ssrq branch;
	struct ssrq compact;
	struct ssrq temp;
	void *i;
};

/* plan */
#define SI_BRANCH        1
#define SI_AGE           2
#define SI_COMPACT       4
#define SI_COMPACT_INDEX 8
#define SI_CHECKPOINT    16
#define SI_GC            32
#define SI_TEMP          64
#define SI_SHUTDOWN      512
#define SI_DROP          1024
#define SI_LRU           8192
#define SI_NODEGC        16384

/* explain */
#define SI_ENONE         0
#define SI_ERETRY        1
#define SI_EINDEX_SIZE   2
#define SI_EINDEX_AGE    3
#define SI_EBRANCH_COUNT 4

struct siplan {
	int explain;
	int plan;
	/* branch:
	 *   a: index_size
	 * age:
	 *   a: ttl
	 *   b: ttl_wm
	 * compact:
	 *   a: branches
	 *   b: mode
	 * compact_index:
	 *   a: index_size
	 * checkpoint:
	 *   a: lsn
	 * nodegc:
	 * gc:
	 *   a: lsn
	 *   b: percent
	 * lru:
	 * temperature:
	 * snapshot:
	 *   a: ssn
	 * shutdown:
	 * drop:
	 */
	uint64_t a, b, c;
	struct sinode *node;
};

static int si_planinit(struct siplan*);
static int si_plannerinit(struct siplanner*, struct ssa*, void*);
static int si_plannerfree(struct siplanner*, struct ssa*);
static int si_plannerupdate(struct siplanner*, int, struct sinode*);
static int si_plannerremove(struct siplanner*, int, struct sinode*);
static int si_planner(struct siplanner*, struct siplan*);

static inline int
si_amqfhas_branch(struct sfscheme *scheme, struct sibranch *b, char *key)
{
	struct sdindexamqf *qh = sd_indexamqf(&b->index);
	struct ssqf qf;
	ss_qfrecover(&qf, qh->q, qh->r, qh->size, qh->table);
	return ss_qfhas(&qf, sf_hash(scheme, key));
}

enum siref {
	SI_REFFE,
	SI_REFBE
};

struct si {
	struct srstatus   status;
	pthread_mutex_t    lock;
	struct siplanner  p;
	struct ssrb       i;
	int        n;
	uint64_t   update_time;
	uint64_t   lru_run_lsn;
	uint64_t   lru_v;
	uint64_t   lru_steps;
	uint64_t   lru_intr_lsn;
	uint64_t   lru_intr_sum;
	uint64_t   read_disk;
	uint64_t   read_cache;
	uint64_t   size;
	pthread_mutex_t ref_lock;
	uint32_t   ref_fe;
	uint32_t   ref_be;
	uint32_t   gc_count;
	struct rlist     gc;
	struct ssbuf      readbuf;
	struct svupsert   u;
	struct siconf   conf;
	struct sfscheme    scheme;
	struct phia_index *db;
	struct runtime *r;
	struct rlist     link;
};

static inline int
si_active(struct si *i) {
	return sr_statusactive(&i->status);
}

static inline void
si_lock(struct si *i) {
	tt_pthread_mutex_lock(&i->lock);
}

static inline void
si_unlock(struct si *i) {
	tt_pthread_mutex_unlock(&i->lock);
}

static struct si *si_init(struct runtime*, struct phia_index*);
static int si_recover(struct si*);
static int si_close(struct si*);
static int si_insert(struct si*, struct sinode*);
static int si_remove(struct si*, struct sinode*);
static int si_replace(struct si*, struct sinode*, struct sinode*);
static int si_refs(struct si*);
static int si_ref(struct si*, enum siref);
static int si_unref(struct si*, enum siref);
static int si_plan(struct si*, struct siplan*);
static int
si_execute(struct si*, struct sdc*, struct siplan*, uint64_t, uint64_t);

static inline void
si_lru_add(struct si *i, struct svref *ref)
{
	i->lru_intr_sum += ref->v->size;
	if (unlikely(i->lru_intr_sum >= i->conf.lru_step))
	{
		uint64_t lsn = sr_seq(i->r->seq, SR_LSN);
		i->lru_v += (lsn - i->lru_intr_lsn);
		i->lru_steps++;
		i->lru_intr_lsn = lsn;
		i->lru_intr_sum = 0;
	}
}

static inline uint64_t
si_lru_vlsn_of(struct si *i)
{
	assert(i->conf.lru_step != 0);
	uint64_t size = i->size;
	if (likely(size <= i->conf.lru))
		return 0;
	uint64_t lru_v = i->lru_v;
	uint64_t lru_steps = i->lru_steps;
	uint64_t lru_avg_step;
	uint64_t oversize = size - i->conf.lru;
	uint64_t steps = 1 + oversize / i->conf.lru_step;
	lru_avg_step = lru_v / lru_steps;
	return i->lru_intr_lsn + (steps * lru_avg_step);
}

static inline uint64_t
si_lru_vlsn(struct si *i)
{
	if (likely(i->conf.lru == 0))
		return 0;
	si_lock(i);
	int rc = si_lru_vlsn_of(i);
	si_unlock(i);
	return rc;
}

static uint32_t si_gcv(struct runtime*, struct svv*);
static uint32_t si_gcref(struct runtime*, struct svref*);

struct PACKED sicachebranch {
	struct sibranch *branch;
	struct sdindexpage *ref;
	struct sdpage page;
	struct ssiter i;
	struct sdpageiter page_iter;
	struct sdindexiter index_iter;
	struct ssbuf buf_a;
	struct ssbuf buf_b;
	int open;
	struct sicachebranch *next;
};

struct sicache {
	struct sicachebranch *path;
	struct sicachebranch *branch;
	uint32_t count;
	uint64_t nsn;
	struct sinode *node;
	struct sicache *next;
	struct sicachepool *pool;
};

struct sicachepool {
	struct sicache *head;
	int n;
	struct runtime *r;
};

static inline void
si_cacheinit(struct sicache *c, struct sicachepool *pool)
{
	c->path   = NULL;
	c->branch = NULL;
	c->count  = 0;
	c->node   = NULL;
	c->nsn    = 0;
	c->next   = NULL;
	c->pool   = pool;
}

static inline void
si_cachefree(struct sicache *c)
{
	struct ssa *a = c->pool->r->a;
	struct sicachebranch *next;
	struct sicachebranch *cb = c->path;
	while (cb) {
		next = cb->next;
		ss_buffree(&cb->buf_a, a);
		ss_buffree(&cb->buf_b, a);
		ss_free(a, cb);
		cb = next;
	}
}

static inline void
si_cachereset(struct sicache *c)
{
	struct sicachebranch *cb = c->path;
	while (cb) {
		ss_bufreset(&cb->buf_a);
		ss_bufreset(&cb->buf_b);
		cb->branch = NULL;
		cb->ref = NULL;
		sd_read_close(&cb->i);
		cb->open = 0;
		cb = cb->next;
	}
	c->branch = NULL;
	c->node   = NULL;
	c->nsn    = 0;
	c->count  = 0;
}

static inline struct sicachebranch*
si_cacheadd(struct sicache *c, struct sibranch *b)
{
	struct sicachebranch *nb =
		ss_malloc(c->pool->r->a, sizeof(struct sicachebranch));
	if (unlikely(nb == NULL))
		return NULL;
	nb->branch  = b;
	nb->ref     = NULL;
	memset(&nb->i, 0, sizeof(nb->i));
	nb->open    = 0;
	nb->next    = NULL;
	ss_bufinit(&nb->buf_a);
	ss_bufinit(&nb->buf_b);
	return nb;
}

static inline int
si_cachevalidate(struct sicache *c, struct sinode *n)
{
	if (likely(c->node == n && c->nsn == n->self.id.id))
	{
		if (likely(n->branch_count == c->count)) {
			c->branch = c->path;
			return 0;
		}
		assert(n->branch_count > c->count);
		/* c b a */
		/* e d c b a */
		struct sicachebranch *head = NULL;
		struct sicachebranch *last = NULL;
		struct sicachebranch *cb = c->path;
		struct sibranch *b = n->branch;
		while (b) {
			if (cb->branch == b) {
				assert(last != NULL);
				last->next = cb;
				break;
			}
			struct sicachebranch *nb = si_cacheadd(c, b);
			if (unlikely(nb == NULL))
				return -1;
			if (! head)
				head = nb;
			if (last)
				last->next = nb;
			last = nb;
			b = b->next;
		}
		c->path   = head;
		c->count  = n->branch_count;
		c->branch = c->path;
		return 0;
	}
	struct sicachebranch *last = c->path;
	struct sicachebranch *cb = last;
	struct sibranch *b = n->branch;
	while (cb && b) {
		cb->branch = b;
		cb->ref = NULL;
		cb->open = 0;
		sd_read_close(&cb->i);
		ss_bufreset(&cb->buf_a);
		ss_bufreset(&cb->buf_b);
		last = cb;
		cb = cb->next;
		b  = b->next;
	}
	while (cb) {
		cb->branch = NULL;
		cb->ref = NULL;
		cb->open = 0;
		sd_read_close(&cb->i);
		ss_bufreset(&cb->buf_a);
		ss_bufreset(&cb->buf_b);
		cb = cb->next;
	}
	while (b) {
		cb = si_cacheadd(c, b);
		if (unlikely(cb == NULL))
			return -1;
		if (last)
			last->next = cb;
		last = cb;
		if (c->path == NULL)
			c->path = cb;
		b = b->next;
	}
	c->count  = n->branch_count;
	c->node   = n;
	c->nsn    = n->self.id.id;
	c->branch = c->path;
	return 0;
}

static inline struct sicachebranch*
si_cacheseek(struct sicache *c, struct sibranch *seek)
{
	while (c->branch) {
		struct sicachebranch *cb = c->branch;
		c->branch = c->branch->next;
		if (likely(cb->branch == seek))
			return cb;
	}
	return NULL;
}

static inline struct sicachebranch*
si_cachefollow(struct sicache *c, struct sibranch *seek)
{
	while (c->branch) {
		struct sicachebranch *cb = c->branch;
		c->branch = c->branch->next;
		if (likely(cb->branch == seek))
			return cb;
	}
	return NULL;
}

static inline void
si_cachepool_init(struct sicachepool *p, struct runtime *r)
{
	p->head = NULL;
	p->n    = 0;
	p->r    = r;
}

static inline void
si_cachepool_free(struct sicachepool *p)
{
	struct sicache *next;
	struct sicache *c = p->head;
	while (c) {
		next = c->next;
		si_cachefree(c);
		ss_free(p->r->a, c);
		c = next;
	}
}

static inline struct sicache*
si_cachepool_pop(struct sicachepool *p)
{
	struct sicache *c;
	if (likely(p->n > 0)) {
		c = p->head;
		p->head = c->next;
		p->n--;
		si_cachereset(c);
		c->pool = p;
		return c;
	}
	c = ss_malloc(p->r->a, sizeof(struct sicache));
	if (unlikely(c == NULL))
		return NULL;
	si_cacheinit(c, p);
	return c;
}

static inline void
si_cachepool_push(struct sicache *c)
{
	struct sicachepool *p = c->pool;
	c->next = p->head;
	p->head = c;
	p->n++;
}

struct sitx {
	int ro;
	struct rlist nodelist;
	struct si *index;
};

static void si_begin(struct sitx*, struct si*);
static void si_commit(struct sitx*);

static inline void
si_txtrack(struct sitx *x, struct sinode *n) {
	if (rlist_empty(&n->commit))
		rlist_add(&x->nodelist, &n->commit);
}

static void
si_write(struct sitx*, struct svlog*, struct svlogindex*, uint64_t, int);

struct siread {
	enum phia_order   order;
	void     *prefix;
	void     *key;
	uint32_t  keysize;
	uint32_t  prefixsize;
	int       has;
	uint64_t  vlsn;
	struct svmerge   merge;
	int       cache_only;
	int       oldest_only;
	int       read_disk;
	int       read_cache;
	struct sv       *upsert_v;
	int       upsert_eq;
	struct sv        result;
	struct sicache  *cache;
	struct si       *index;
};

static int
si_readopen(struct siread*, struct si*, struct sicache*, enum phia_order,
	    uint64_t,
	    void*, uint32_t,
	    void*, uint32_t);
static int si_readclose(struct siread*);
static int  si_read(struct siread*);
static int  si_readcommited(struct si*, struct sv*, int);

struct PACKED siiter {
	struct si *index;
	struct ssrbnode *v;
	enum phia_order order;
	void *key;
	int keysize;
};

ss_rbget(si_itermatch,
         si_nodecmp(container_of(n, struct sinode, node), key, keysize, scheme))

static inline int
si_iter_open(struct siiter *ii, struct si *index, enum phia_order o,
	     void *key, int keysize)
{
	ii->index   = index;
	ii->order   = o;
	ii->key     = key;
	ii->keysize = keysize;
	ii->v       = NULL;
	int eq = 0;
	if (unlikely(index->n == 1)) {
		ii->v = ss_rbmin(&index->i);
		return 1;
	}
	if (unlikely(ii->key == NULL)) {
		switch (ii->order) {
		case PHIA_LT:
		case PHIA_LE:
			ii->v = ss_rbmax(&index->i);
			break;
		case PHIA_GT:
		case PHIA_GE:
			ii->v = ss_rbmin(&index->i);
			break;
		default:
			assert(0);
			break;
		}
		return 0;
	}
	/* route */
	assert(ii->key != NULL);
	int rc;
	rc = si_itermatch(&index->i, &index->scheme, ii->key, ii->keysize, &ii->v);
	if (unlikely(ii->v == NULL)) {
		assert(rc != 0);
		if (rc == 1)
			ii->v = ss_rbmin(&index->i);
		else
			ii->v = ss_rbmax(&index->i);
	} else {
		eq = rc == 0 && ii->v;
		if (rc == 1) {
			ii->v = ss_rbprev(&index->i, ii->v);
			if (unlikely(ii->v == NULL))
				ii->v = ss_rbmin(&index->i);
		}
	}
	assert(ii->v != NULL);
	return eq;
}

static inline void*
si_iter_get(struct siiter *ii)
{
	if (unlikely(ii->v == NULL))
		return NULL;
	struct sinode *n = si_nodeof(ii->v);
	return n;
}

static inline void
si_iter_next(struct siiter *ii)
{
	switch (ii->order) {
	case PHIA_LT:
	case PHIA_LE:
		ii->v = ss_rbprev(&ii->index->i, ii->v);
		break;
	case PHIA_GT:
	case PHIA_GE:
		ii->v = ss_rbnext(&ii->index->i, ii->v);
		break;
	default: assert(0);
	}
}

static int si_drop(struct si*);
static int si_dropmark(struct si*);
static int si_droprepository(struct runtime*, char*, int);

static int
si_merge(struct si*, struct sdc*, struct sinode*, uint64_t,
	 uint64_t, struct svmergeiter*, uint64_t, uint32_t);

static int si_branch(struct si*, struct sdc*, struct siplan*, uint64_t);
static int
si_compact(struct si*, struct sdc*, struct siplan*, uint64_t,
	   uint64_t, struct ssiter*, uint64_t);
static int
si_compact_index(struct si*, struct sdc*, struct siplan*, uint64_t, uint64_t);

struct sitrack {
	struct ssrb i;
	int count;
	uint64_t nsn;
	uint64_t lsn;
};

static inline void
si_trackinit(struct sitrack *t) {
	ss_rbinit(&t->i);
	t->count = 0;
	t->nsn = 0;
	t->lsn = 0;
}

ss_rbtruncate(si_tracktruncate,
              si_nodefree(container_of(n, struct sinode, node), (struct runtime*)arg, 0))

static inline void
si_trackfree(struct sitrack *t, struct runtime *r) {
	if (t->i.root)
		si_tracktruncate(t->i.root, r);
}

static inline void
si_trackmetrics(struct sitrack *t, struct sinode *n)
{
	struct sibranch *b = n->branch;
	while (b) {
		struct sdindexheader *h = b->index.h;
		if (b->id.parent > t->nsn)
			t->nsn = b->id.parent;
		if (b->id.id > t->nsn)
			t->nsn = b->id.id;
		if (h->lsnmin != UINT64_MAX && h->lsnmin > t->lsn)
			t->lsn = h->lsnmin;
		if (h->lsnmax > t->lsn)
			t->lsn = h->lsnmax;
		b = b->next;
	}
}

static inline void
si_tracknsn(struct sitrack *t, uint64_t nsn)
{
	if (t->nsn < nsn)
		t->nsn = nsn;
}

ss_rbget(si_trackmatch, ss_cmp((container_of(n, struct sinode, node))->self.id.id, load_u64(key)))

static inline void
si_trackset(struct sitrack *t, struct sinode *n)
{
	struct ssrbnode *p = NULL;
	int rc = si_trackmatch(&t->i, NULL, (char*)&n->self.id.id,
	                       sizeof(n->self.id.id), &p);
	assert(! (rc == 0 && p));
	ss_rbset(&t->i, p, rc, &n->node);
	t->count++;
}

static inline struct sinode*
si_trackget(struct sitrack *t, uint64_t id)
{
	struct ssrbnode *p = NULL;
	int rc = si_trackmatch(&t->i, NULL, (char*)&id, sizeof(id), &p);
	if (rc == 0 && p)
		return container_of(p, struct sinode, node);
	return NULL;
}

static inline void
si_trackreplace(struct sitrack *t, struct sinode *o, struct sinode *n)
{
	ss_rbreplace(&t->i, &o->node, &n->node);
}

static struct sinode *si_bootstrap(struct si*, uint64_t);
static int si_recover(struct si*);

struct PACKED siprofiler {
	uint32_t  total_node_count;
	uint64_t  total_node_size;
	uint64_t  total_node_origin_size;
	uint32_t  total_branch_count;
	uint32_t  total_branch_avg;
	uint32_t  total_branch_max;
	uint32_t  total_page_count;
	uint64_t  total_snapshot_size;
	uint64_t  total_amqf_size;
	uint32_t  temperature_avg;
	uint32_t  temperature_min;
	uint32_t  temperature_max;
	uint64_t  memory_used;
	uint64_t  count;
	uint64_t  count_dup;
	uint64_t  read_disk;
	uint64_t  read_cache;
	int       histogram_branch[20];
	int       histogram_branch_20plus;
	char      histogram_branch_sz[256];
	char     *histogram_branch_ptr;
	char      histogram_temperature_sz[256];
	char     *histogram_temperature_ptr;
	struct si       *i;
};

static int si_profilerbegin(struct siprofiler*, struct si*);
static int si_profilerend(struct siprofiler*);
static int si_profiler(struct siprofiler*);

static struct si *si_init(struct runtime *r, struct phia_index *db)
{
	struct si *i = ss_malloc(r->a, sizeof(struct si));
	if (unlikely(i == NULL))
		return NULL;
	i->r = r;
	sr_statusinit(&i->status);
	int rc = si_plannerinit(&i->p, r->a, i);
	if (unlikely(rc == -1)) {
		ss_free(r->a, i);
		return NULL;
	}
	ss_bufinit(&i->readbuf);
	sv_upsertinit(&i->u);
	ss_rbinit(&i->i);
	tt_pthread_mutex_init(&i->lock, NULL);
	si_confinit(&i->conf);
	sf_schemeinit(&i->scheme);
	rlist_create(&i->link);
	rlist_create(&i->gc);
	i->gc_count     = 0;
	i->update_time  = 0;
	i->lru_run_lsn  = 0;
	i->lru_v        = 0;
	i->lru_steps    = 1;
	i->lru_intr_lsn = 0;
	i->lru_intr_sum = 0;
	i->size         = 0;
	i->read_disk    = 0;
	i->read_cache   = 0;
	i->n            = 0;
	tt_pthread_mutex_init(&i->ref_lock, NULL);
	i->ref_fe       = 0;
	i->ref_be       = 0;
	i->db           = db;
	return i;
}

ss_rbtruncate(si_truncate,
              si_nodefree(container_of(n, struct sinode, node), (struct runtime*)arg, 0))

static int si_close(struct si *i)
{
	int rc_ret = 0;
	int rc = 0;
	struct sinode *node, *n;
	rlist_foreach_entry_safe(node, &i->gc, gc, n) {
		rc = si_nodefree(node, i->r, 1);
		if (unlikely(rc == -1))
			rc_ret = -1;
	}
	rlist_create(&i->gc);
	i->gc_count = 0;
	if (i->i.root)
		si_truncate(i->i.root, i->r);
	i->i.root = NULL;
	sv_upsertfree(&i->u, i->r->a);
	ss_buffree(&i->readbuf, i->r->a);
	si_plannerfree(&i->p, i->r->a);
	tt_pthread_mutex_destroy(&i->lock);
	tt_pthread_mutex_destroy(&i->ref_lock);
	sr_statusfree(&i->status);
	si_conffree(&i->conf, i->r->a);
	sf_schemefree(&i->scheme, i->r->a);
	ss_free(i->r->a, i);
	return rc_ret;
}

ss_rbget(si_match,
         sf_compare(scheme,
                    sd_indexpage_min(&(container_of(n, struct sinode, node))->self.index,
                                     sd_indexmin(&(container_of(n, struct sinode, node))->self.index)),
                    sd_indexmin(&(container_of(n, struct sinode, node))->self.index)->sizemin,
                                key, keysize))

static int si_insert(struct si *i, struct sinode *n)
{
	struct sdindexpage *min = sd_indexmin(&n->self.index);
	struct ssrbnode *p = NULL;
	int rc = si_match(&i->i, &i->scheme,
	                  sd_indexpage_min(&n->self.index, min),
	                  min->sizemin, &p);
	assert(! (rc == 0 && p));
	ss_rbset(&i->i, p, rc, &n->node);
	i->n++;
	return 0;
}

static int si_remove(struct si *i, struct sinode *n)
{
	ss_rbremove(&i->i, &n->node);
	i->n--;
	return 0;
}

static int si_replace(struct si *i, struct sinode *o, struct sinode *n)
{
	ss_rbreplace(&i->i, &o->node, &n->node);
	return 0;
}

static int si_refs(struct si *i)
{
	tt_pthread_mutex_lock(&i->ref_lock);
	int v = i->ref_be + i->ref_fe;
	tt_pthread_mutex_unlock(&i->ref_lock);
	return v;
}

static int si_ref(struct si *i, enum siref ref)
{
	tt_pthread_mutex_lock(&i->ref_lock);
	if (ref == SI_REFBE)
		i->ref_be++;
	else
		i->ref_fe++;
	tt_pthread_mutex_unlock(&i->ref_lock);
	return 0;
}

static int si_unref(struct si *i, enum siref ref)
{
	int prev_ref = 0;
	tt_pthread_mutex_lock(&i->ref_lock);
	if (ref == SI_REFBE) {
		prev_ref = i->ref_be;
		if (i->ref_be > 0)
			i->ref_be--;
	} else {
		prev_ref = i->ref_fe;
		if (i->ref_fe > 0)
			i->ref_fe--;
	}
	tt_pthread_mutex_unlock(&i->ref_lock);
	return prev_ref;
}

static int si_plan(struct si *i, struct siplan *plan)
{
	si_lock(i);
	int rc = si_planner(&i->p, plan);
	si_unlock(i);
	return rc;
}

static int
si_execute(struct si *i, struct sdc *c, struct siplan *plan,
	   uint64_t vlsn, uint64_t vlsn_lru)
{
	int rc = -1;
	switch (plan->plan) {
	case SI_NODEGC:
		rc = si_nodefree(plan->node, i->r, 1);
		break;
	case SI_CHECKPOINT:
	case SI_BRANCH:
	case SI_AGE:
		rc = si_branch(i, c, plan, vlsn);
		break;
	case SI_LRU:
	case SI_GC:
	case SI_COMPACT:
		rc = si_compact(i, c, plan, vlsn, vlsn_lru, NULL, 0);
		break;
	case SI_COMPACT_INDEX:
		rc = si_compact_index(i, c, plan, vlsn, vlsn_lru);
		break;
	case SI_SHUTDOWN:
		rc = si_close(i);
		break;
	case SI_DROP:
		rc = si_drop(i);
		break;
	}
	/* garbage collect buffers */
	if (plan->plan != SI_SHUTDOWN &&
	    plan->plan != SI_DROP) {
		sd_cgc(c, i->r->a, i->conf.buf_gc_wm);
	}
	return rc;
}

static inline int
si_branchcreate(struct si *index, struct sdc *c,
		struct sinode *parent, struct svindex *vindex,
		uint64_t vlsn, struct sibranch **result)
{
	struct runtime *r = index->r;
	struct sibranch *branch = NULL;

	/* in-memory mode blob */
	int rc;
	struct svmerge vmerge;
	sv_mergeinit(&vmerge, r->a, &index->scheme);
	rc = sv_mergeprepare(&vmerge, 1);
	if (unlikely(rc == -1))
		return -1;
	struct svmergesrc *s = sv_mergeadd(&vmerge, NULL);
	sv_indexiter_open(&s->src, vindex, PHIA_GE, NULL, 0);
	struct svmergeiter im;
	sv_mergeiter_open(&im, &vmerge, PHIA_GE);

	/* merge iter is not used */
	struct sdmergeconf mergeconf = {
		.stream          = vindex->count,
		.size_stream     = UINT32_MAX,
		.size_node       = UINT64_MAX,
		.size_page       = index->conf.node_page_size,
		.checksum        = index->conf.node_page_checksum,
		.compression_key = index->conf.compression_key,
		.compression     = index->conf.compression_branch,
		.compression_if  = index->conf.compression_branch_if,
		.amqf            = index->conf.amqf,
		.vlsn            = vlsn,
		.vlsn_lru        = 0,
		.save_delete     = 1,
		.save_upsert     = 1
	};
	struct sdmerge merge;
	rc = sd_mergeinit(&merge, &im, &c->build, &c->qf,
	                  &c->upsert, &mergeconf);
	if (unlikely(rc == -1))
		return -1;

	while ((rc = sd_merge(&merge)) > 0)
	{
		assert(branch == NULL);

		/* write open seal */
		uint64_t seal = parent->file.size;
		rc = sd_writeseal(&parent->file);
		if (unlikely(rc == -1))
			goto e0;

		/* write pages */
		uint64_t offset = parent->file.size;
		while ((rc = sd_mergepage(&merge, offset)) == 1)
		{
			rc = sd_writepage(&parent->file, merge.build);
			if (unlikely(rc == -1))
				goto e0;
			offset = parent->file.size;
		}
		if (unlikely(rc == -1))
			goto e0;
		struct sdid id = {
			.parent = parent->self.id.id,
			.flags  = SD_IDBRANCH,
			.id     = sr_seq(r->seq, SR_NSNNEXT)
		};
		rc = sd_mergecommit(&merge, &id, parent->file.size);
		if (unlikely(rc == -1))
			goto e0;

		/* write index */
		rc = sd_writeindex(&parent->file, &merge.index);
		if (unlikely(rc == -1))
			goto e0;
		if (index->conf.sync) {
			rc = ss_filesync(&parent->file);
			if (unlikely(rc == -1)) {
				sr_malfunction("file '%s' sync error: %s",
				               ss_pathof(&parent->file.path),
				               strerror(errno));
				goto e0;
			}
		}

		SS_INJECTION(r->i, SS_INJECTION_SI_BRANCH_0,
		             sd_mergefree(&merge);
		             sr_malfunction("%s", "error injection");
		             return -1);

		/* seal the branch */
		rc = sd_seal(&parent->file, &merge.index, seal);
		if (unlikely(rc == -1))
			goto e0;
		if (index->conf.sync == 2) {
			rc = ss_filesync(&parent->file);
			if (unlikely(rc == -1)) {
				sr_malfunction("file '%s' sync error: %s",
				               ss_pathof(&parent->file.path),
				               strerror(errno));
				goto e0;
			}
		}

		/* create new branch object */
		branch = si_branchnew(r);
		if (unlikely(branch == NULL))
			goto e0;
		si_branchset(branch, &merge.index);
	}
	sv_mergefree(&vmerge);

	if (unlikely(rc == -1)) {
		sr_oom();
		goto e0;
	}

	/* in case of expire, branch may not be created if there
	 * are no keys left */
	if (unlikely(branch == NULL))
		return 0;

	*result = branch;
	return 0;
e0:
	sd_mergefree(&merge);
	sv_mergefree(&vmerge);
	return -1;
}

static int
si_branch(struct si *index, struct sdc *c, struct siplan *plan, uint64_t vlsn)
{
	struct runtime *r = index->r;
	struct sinode *n = plan->node;
	assert(n->flags & SI_LOCK);

	si_lock(index);
	if (unlikely(n->used == 0)) {
		si_nodeunlock(n);
		si_unlock(index);
		return 0;
	}
	struct svindex *i;
	i = si_noderotate(n);
	si_unlock(index);

	struct sibranch *branch = NULL;
	int rc = si_branchcreate(index, c, n, i, vlsn, &branch);
	if (unlikely(rc == -1))
		return -1;
	if (unlikely(branch == NULL)) {
		si_lock(index);
		uint32_t used = sv_indexused(i);
		n->used -= used;
		ss_quota(r->quota, SS_QREMOVE, used);
		struct svindex swap = *i;
		si_nodeunrotate(n);
		si_nodeunlock(n);
		si_plannerupdate(&index->p, SI_BRANCH|SI_COMPACT, n);
		si_unlock(index);
		si_nodegc_index(r, &swap);
		return 0;
	}

	/* commit */
	si_lock(index);
	branch->next = n->branch;
	n->branch->link = branch;
	n->branch = branch;
	n->branch_count++;
	uint32_t used = sv_indexused(i);
	n->used -= used;
	ss_quota(r->quota, SS_QREMOVE, used);
	index->size +=
		sd_indexsize_ext(branch->index.h) +
		sd_indextotal(&branch->index);
	struct svindex swap = *i;
	si_nodeunrotate(n);
	si_nodeunlock(n);
	si_plannerupdate(&index->p, SI_BRANCH|SI_COMPACT, n);
	si_unlock(index);

	si_nodegc_index(r, &swap);
	return 1;
}

static int
si_compact(struct si *index, struct sdc *c, struct siplan *plan,
	   uint64_t vlsn,
	   uint64_t vlsn_lru,
	   struct ssiter *vindex,
	   uint64_t vindex_used)
{
	struct runtime *r = index->r;
	struct sinode *node = plan->node;
	assert(node->flags & SI_LOCK);

	/* prepare for compaction */
	int rc;
	rc = sd_censure(c, r->a, node->branch_count);
	if (unlikely(rc == -1))
		return sr_oom();
	struct svmerge merge;
	sv_mergeinit(&merge, r->a, &index->scheme);
	rc = sv_mergeprepare(&merge, node->branch_count + 1);
	if (unlikely(rc == -1))
		return -1;

	/* include vindex into merge process */
	struct svmergesrc *s;
	uint32_t count = 0;
	uint64_t size_stream = 0;
	if (vindex) {
		s = sv_mergeadd(&merge, vindex);
		size_stream = vindex_used;
	}

	struct sdcbuf *cbuf = c->head;
	struct sibranch *b = node->branch;
	while (b) {
		s = sv_mergeadd(&merge, NULL);
		/* choose compression type */
		int compression;
		struct ssfilterif *compression_if;
		if (! si_branchis_root(b)) {
			compression    = index->conf.compression_branch;
			compression_if = index->conf.compression_branch_if;
		} else {
			compression    = index->conf.compression;
			compression_if = index->conf.compression_if;
		}
		struct sdreadarg arg = {
			.index           = &b->index,
			.buf             = &cbuf->a,
			.buf_xf          = &cbuf->b,
			.buf_read        = &c->d,
			.index_iter      = &cbuf->index_iter,
			.page_iter       = &cbuf->page_iter,
			.use_compression = compression,
			.compression_if  = compression_if,
			.has             = 0,
			.has_vlsn        = 0,
			.o               = PHIA_GE,
			.file            = &node->file,
			.a               = r->a,
			.scheme		 = &index->scheme
		};
		int rc = sd_read_open(&s->src, &arg, NULL, 0);
		if (unlikely(rc == -1))
			return sr_oom();
		size_stream += sd_indextotal(&b->index);
		count += sd_indexkeys(&b->index);
		cbuf = cbuf->next;
		b = b->next;
	}
	struct svmergeiter im;
	sv_mergeiter_open(&im, &merge, PHIA_GE);
	rc = si_merge(index, c, node, vlsn, vlsn_lru, &im, size_stream, count);
	sv_mergefree(&merge);
	return rc;
}

static int
si_compact_index(struct si *index, struct sdc *c, struct siplan *plan,
		 uint64_t vlsn,
		 uint64_t vlsn_lru)
{
	struct sinode *node = plan->node;

	si_lock(index);
	if (unlikely(node->used == 0)) {
		si_nodeunlock(node);
		si_unlock(index);
		return 0;
	}
	struct svindex *vindex;
	vindex = si_noderotate(node);
	si_unlock(index);

	uint64_t size_stream = sv_indexused(vindex);
	struct ssiter i;
	sv_indexiter_open(&i, vindex, PHIA_GE, NULL, 0);
	return si_compact(index, c, plan, vlsn, vlsn_lru, &i, size_stream);
}

static int si_droprepository(struct runtime *r, char *repo, int drop_directory)
{
	DIR *dir = opendir(repo);
	if (dir == NULL) {
		sr_malfunction("directory '%s' open error: %s",
		               repo, strerror(errno));
		return -1;
	}
	char path[1024];
	int rc;
	struct dirent *de;
	while ((de = readdir(dir))) {
		if (de->d_name[0] == '.')
			continue;
		/* skip drop file */
		if (unlikely(strcmp(de->d_name, "drop") == 0))
			continue;
		snprintf(path, sizeof(path), "%s/%s", repo, de->d_name);
		rc = ss_vfsunlink(r->vfs, path);
		if (unlikely(rc == -1)) {
			sr_malfunction("index file '%s' unlink error: %s",
			               path, strerror(errno));
			closedir(dir);
			return -1;
		}
	}
	closedir(dir);

	snprintf(path, sizeof(path), "%s/drop", repo);
	rc = ss_vfsunlink(r->vfs, path);
	if (unlikely(rc == -1)) {
		sr_malfunction("index file '%s' unlink error: %s",
		               path, strerror(errno));
		return -1;
	}
	if (drop_directory) {
		rc = ss_vfsrmdir(r->vfs, repo);
		if (unlikely(rc == -1)) {
			sr_malfunction("directory '%s' unlink error: %s",
			               repo, strerror(errno));
			return -1;
		}
	}
	return 0;
}

static int si_dropmark(struct si *i)
{
	/* create drop file */
	char path[1024];
	snprintf(path, sizeof(path), "%s/drop", i->conf.path);
	struct ssfile drop;
	ss_fileinit(&drop, i->r->vfs);
	int rc = ss_filenew(&drop, path);
	if (unlikely(rc == -1)) {
		sr_malfunction("drop file '%s' create error: %s",
		               path, strerror(errno));
		return -1;
	}
	ss_fileclose(&drop);
	return 0;
}

static int si_drop(struct si *i)
{
	struct runtime *r = i->r;
	struct sspath path;
	ss_pathinit(&path);
	ss_pathset(&path, "%s", i->conf.path);
	/* drop file must exists at this point */
	/* shutdown */
	int rc = si_close(i);
	if (unlikely(rc == -1))
		return -1;
	/* remove directory */
	rc = si_droprepository(r, path.path, 1);
	return rc;
}

static uint32_t si_gcv(struct runtime *r, struct svv *v)
{
	uint32_t size = sv_vsize(v);
	if (sv_vunref(r, v)) {
		return size;
	}
	return 0;
}

static uint32_t si_gcref(struct runtime *r, struct svref *gc)
{
	uint32_t used = 0;
	struct svref *v = gc;
	while (v) {
		struct svref *n = v->next;
		uint32_t size = sv_vsize(v->v);
		if (si_gcv(r, v->v))
			used += size;
		ss_free(r->a, v);
		v = n;
	}
	return used;
}

static int
si_redistribute(struct si *index, struct ssa *a, struct sdc *c,
		struct sinode *node, struct ssbuf *result)
{
	(void)index;
	struct svindex *vindex = si_nodeindex(node);
	struct ssiter i;
	sv_indexiter_open(&i, vindex, PHIA_GE, NULL, 0);
	while (sv_indexiter_has(&i))
	{
		struct sv *v = sv_indexiter_get(&i);
		int rc = ss_bufadd(&c->b, a, &v->v, sizeof(struct svref**));
		if (unlikely(rc == -1))
			return sr_oom();
		sv_indexiter_next(&i);
	}
	if (unlikely(ss_bufused(&c->b) == 0))
		return 0;
	ss_bufiterref_open(&i, &c->b, sizeof(struct svref*));
	struct ssiter j;
	ss_bufiterref_open(&j, result, sizeof(struct sinode*));
	struct sinode *prev = ss_bufiterref_get(&j);
	ss_bufiterref_next(&j);
	while (1)
	{
		struct sinode *p = ss_bufiterref_get(&j);
		if (p == NULL) {
			assert(prev != NULL);
			while (ss_bufiterref_has(&i)) {
				struct svref *v = ss_bufiterref_get(&i);
				v->next = NULL;
				sv_indexset(&prev->i0, v);
				ss_bufiterref_next(&i);
			}
			break;
		}
		while (ss_bufiterref_has(&i))
		{
			struct svref *v = ss_bufiterref_get(&i);
			v->next = NULL;
			struct sdindexpage *page = sd_indexmin(&p->self.index);
			int rc = sf_compare(&index->scheme, sv_vpointer(v->v), v->v->size,
			                    sd_indexpage_min(&p->self.index, page),
			                    page->sizemin);
			if (unlikely(rc >= 0))
				break;
			sv_indexset(&prev->i0, v);
			ss_bufiterref_next(&i);
		}
		if (unlikely(! ss_bufiterref_has(&i)))
			break;
		prev = p;
		ss_bufiterref_next(&j);
	}
	assert(ss_bufiterref_get(&i) == NULL);
	return 0;
}

static inline void
si_redistribute_set(struct si *index, uint64_t now, struct svref *v)
{
	index->update_time = now;
	/* match node */
	struct siiter ii;
	si_iter_open(&ii, index, PHIA_GE, sv_vpointer(v->v), v->v->size);
	struct sinode *node = si_iter_get(&ii);
	assert(node != NULL);
	/* update node */
	struct svindex *vindex = si_nodeindex(node);
	sv_indexset(vindex, v);
	node->update_time = index->update_time;
	node->used += sv_vsize(v->v);
	/* schedule node */
	si_plannerupdate(&index->p, SI_BRANCH, node);
}

static int
si_redistribute_index(struct si *index, struct ssa *a, struct sdc *c, struct sinode *node)
{
	struct svindex *vindex = si_nodeindex(node);
	struct ssiter i;
	sv_indexiter_open(&i, vindex, PHIA_GE, NULL, 0);
	while (sv_indexiter_has(&i)) {
		struct sv *v = sv_indexiter_get(&i);
		int rc = ss_bufadd(&c->b, a, &v->v, sizeof(struct svref**));
		if (unlikely(rc == -1))
			return sr_oom();
		sv_indexiter_next(&i);
	}
	if (unlikely(ss_bufused(&c->b) == 0))
		return 0;
	uint64_t now = clock_monotonic64();
	ss_bufiterref_open(&i, &c->b, sizeof(struct svref*));
	while (ss_bufiterref_has(&i)) {
		struct svref *v = ss_bufiterref_get(&i);
		v->next = NULL;
		si_redistribute_set(index, now, v);
		ss_bufiterref_next(&i);
	}
	return 0;
}

static int
si_splitfree(struct ssbuf *result, struct runtime *r)
{
	struct ssiter i;
	ss_bufiterref_open(&i, result, sizeof(struct sinode*));
	while (ss_bufiterref_has(&i))
	{
		struct sinode *p = ss_bufiterref_get(&i);
		si_nodefree(p, r, 0);
		ss_bufiterref_next(&i);
	}
	return 0;
}

static inline int
si_split(struct si *index, struct sdc *c, struct ssbuf *result,
         struct sinode   *parent,
         struct svmergeiter *i,
         uint64_t  size_node,
         uint64_t  size_stream,
         uint32_t  stream,
         uint64_t  vlsn,
         uint64_t  vlsn_lru)
{
	struct runtime *r = index->r;
	int rc;
	struct sdmergeconf mergeconf = {
		.stream          = stream,
		.size_stream     = size_stream,
		.size_node       = size_node,
		.size_page       = index->conf.node_page_size,
		.checksum        = index->conf.node_page_checksum,
		.compression_key = index->conf.compression_key,
		.compression     = index->conf.compression,
		.compression_if  = index->conf.compression_if,
		.amqf            = index->conf.amqf,
		.vlsn            = vlsn,
		.vlsn_lru        = vlsn_lru,
		.save_delete     = 0,
		.save_upsert     = 0
	};
	struct sinode *n = NULL;
	struct sdmerge merge;
	rc = sd_mergeinit(&merge, i, &c->build, &c->qf, &c->upsert,
			  &mergeconf);
	if (unlikely(rc == -1))
		return -1;
	while ((rc = sd_merge(&merge)) > 0)
	{
		/* create new node */
		n = si_nodenew(&index->scheme, r);
		if (unlikely(n == NULL))
			goto error;
		struct sdid id = {
			.parent = parent->self.id.id,
			.flags  = 0,
			.id     = sr_seq(index->r->seq, SR_NSNNEXT)
		};
		rc = si_nodecreate(n, &index->conf, &id);
		if (unlikely(rc == -1))
			goto error;
		n->branch = &n->self;
		n->branch_count++;

		/* write open seal */
		uint64_t seal = n->file.size;
		rc = sd_writeseal(&n->file);
		if (unlikely(rc == -1))
			goto error;

		/* write pages */
		uint64_t offset = n->file.size;
		while ((rc = sd_mergepage(&merge, offset)) == 1) {
			rc = sd_writepage(&n->file, merge.build);
			if (unlikely(rc == -1))
				goto error;
			offset = n->file.size;
		}
		if (unlikely(rc == -1))
			goto error;

		rc = sd_mergecommit(&merge, &id, n->file.size);
		if (unlikely(rc == -1))
			goto error;

		/* write index */
		rc = sd_writeindex(&n->file, &merge.index);
		if (unlikely(rc == -1))
			goto error;

		/* update seal */
		rc = sd_seal(&n->file, &merge.index, seal);
		if (unlikely(rc == -1))
			goto error;

		/* add node to the list */
		rc = ss_bufadd(result, index->r->a, &n, sizeof(struct sinode*));
		if (unlikely(rc == -1)) {
			sr_oom();
			goto error;
		}

		si_branchset(&n->self, &merge.index);
	}
	if (unlikely(rc == -1))
		goto error;
	return 0;
error:
	if (n)
		si_nodefree(n, r, 0);
	sd_mergefree(&merge);
	si_splitfree(result, r);
	return -1;
}

static int
si_merge(struct si *index, struct sdc *c, struct sinode *node,
	 uint64_t vlsn,
	 uint64_t vlsn_lru,
	 struct svmergeiter *stream,
	 uint64_t size_stream,
	 uint32_t n_stream)
{
	struct runtime *r = index->r;
	struct ssbuf *result = &c->a;
	struct ssiter i;

	/* begin compaction.
	 *
	 * Split merge stream into a number of
	 * a new nodes.
	 */
	int rc;
	rc = si_split(index, c, result,
	              node, stream,
	              index->conf.node_size,
	              size_stream,
	              n_stream,
	              vlsn,
	              vlsn_lru);
	if (unlikely(rc == -1))
		return -1;

	SS_INJECTION(r->i, SS_INJECTION_SI_COMPACTION_0,
	             si_splitfree(result, r);
	             sr_malfunction("%s", "error injection");
	             return -1);

	/* mask removal of a single node as a
	 * single node update */
	int count = ss_bufused(result) / sizeof(struct sinode*);
	int count_index;

	si_lock(index);
	count_index = index->n;
	si_unlock(index);

	struct sinode *n;
	if (unlikely(count == 0 && count_index == 1))
	{
		n = si_bootstrap(index, node->self.id.id);
		if (unlikely(n == NULL))
			return -1;
		rc = ss_bufadd(result, r->a, &n, sizeof(struct sinode*));
		if (unlikely(rc == -1)) {
			sr_oom();
			si_nodefree(n, r, 1);
			return -1;
		}
		count++;
	}

	/* commit compaction changes */
	si_lock(index);
	struct svindex *j = si_nodeindex(node);
	si_plannerremove(&index->p, SI_COMPACT|SI_BRANCH|SI_TEMP, node);
	si_nodesplit(node);
	index->size -= si_nodesize(node);
	switch (count) {
	case 0: /* delete */
		si_remove(index, node);
		si_redistribute_index(index, r->a, c, node);
		break;
	case 1: /* self update */
		n = *(struct sinode**)result->s;
		n->i0 = *j;
		n->temperature = node->temperature;
		n->temperature_reads = node->temperature_reads;
		n->used = sv_indexused(j);
		index->size += si_nodesize(n);
		si_nodelock(n);
		si_replace(index, node, n);
		si_plannerupdate(&index->p, SI_COMPACT|SI_BRANCH|SI_TEMP, n);
		break;
	default: /* split */
		rc = si_redistribute(index, r->a, c, node, result);
		if (unlikely(rc == -1)) {
			si_unlock(index);
			si_splitfree(result, r);
			return -1;
		}
		ss_bufiterref_open(&i, result, sizeof(struct sinode*));
		n = ss_bufiterref_get(&i);
		n->used = sv_indexused(&n->i0);
		n->temperature = node->temperature;
		n->temperature_reads = node->temperature_reads;
		index->size += si_nodesize(n);
		si_nodelock(n);
		si_replace(index, node, n);
		si_plannerupdate(&index->p, SI_COMPACT|SI_BRANCH|SI_TEMP, n);
		for (ss_bufiterref_next(&i); ss_bufiterref_has(&i);
		     ss_bufiterref_next(&i)) {
			n = ss_bufiterref_get(&i);
			n->used = sv_indexused(&n->i0);
			n->temperature = node->temperature;
			n->temperature_reads = node->temperature_reads;
			index->size += si_nodesize(n);
			si_nodelock(n);
			si_insert(index, n);
			si_plannerupdate(&index->p, SI_COMPACT|SI_BRANCH|SI_TEMP, n);
		}
		break;
	}
	sv_indexinit(j, &index->scheme);
	si_unlock(index);

	/* compaction completion */

	/* seal nodes */
	ss_bufiterref_open(&i, result, sizeof(struct sinode*));
	while (ss_bufiterref_has(&i))
	{
		n  = ss_bufiterref_get(&i);
		rc = si_nodeseal(n, &index->conf);
		if (unlikely(rc == -1)) {
			si_nodefree(node, r, 0);
			return -1;
		}
		SS_INJECTION(r->i, SS_INJECTION_SI_COMPACTION_3,
		             si_nodefree(node, r, 0);
		             sr_malfunction("%s", "error injection");
		             return -1);
		ss_bufiterref_next(&i);
	}

	SS_INJECTION(r->i, SS_INJECTION_SI_COMPACTION_1,
	             si_nodefree(node, r, 0);
	             sr_malfunction("%s", "error injection");
	             return -1);

	/* gc node */
	uint16_t refs = si_noderefof(node);
	if (likely(refs == 0)) {
		rc = si_nodefree(node, r, 1);
		if (unlikely(rc == -1))
			return -1;
	} else {
		/* node concurrently being read, schedule for
		 * delayed removal */
		si_nodegc(node, &index->conf);
		si_lock(index);
		rlist_add(&index->gc, &node->gc);
		index->gc_count++;
		si_unlock(index);
	}

	SS_INJECTION(r->i, SS_INJECTION_SI_COMPACTION_2,
	             sr_malfunction("%s", "error injection");
	             return -1);

	/* complete new nodes */
	ss_bufiterref_open(&i, result, sizeof(struct sinode*));
	while (ss_bufiterref_has(&i))
	{
		n = ss_bufiterref_get(&i);
		rc = si_nodecomplete(n, &index->conf);
		if (unlikely(rc == -1))
			return -1;
		SS_INJECTION(r->i, SS_INJECTION_SI_COMPACTION_4,
		             sr_malfunction("%s", "error injection");
		             return -1);
		ss_bufiterref_next(&i);
	}

	/* unlock */
	si_lock(index);
	ss_bufiterref_open(&i, result, sizeof(struct sinode*));
	while (ss_bufiterref_has(&i))
	{
		n = ss_bufiterref_get(&i);
		si_nodeunlock(n);
		ss_bufiterref_next(&i);
	}
	si_unlock(index);
	return 0;
}

static struct sinode *
si_nodenew(struct sfscheme *scheme, struct runtime *r)
{
	struct sinode *n = (struct sinode*)ss_malloc(r->a, sizeof(struct sinode));
	if (unlikely(n == NULL)) {
		sr_oom();
		return NULL;
	}
	n->recover = 0;
	n->lru = 0;
	n->ac = 0;
	n->flags = 0;
	n->update_time = 0;
	n->used = 0;
	si_branchinit(&n->self);
	n->branch = NULL;
	n->branch_count = 0;
	n->temperature = 0;
	n->temperature_reads = 0;
	n->refs = 0;
	tt_pthread_mutex_init(&n->reflock, NULL);
	ss_fileinit(&n->file, r->vfs);
	sv_indexinit(&n->i0, scheme);
	sv_indexinit(&n->i1, scheme);
	ss_rbinitnode(&n->node);
	ss_rqinitnode(&n->nodecompact);
	ss_rqinitnode(&n->nodebranch);
	ss_rqinitnode(&n->nodetemp);
	rlist_create(&n->gc);
	rlist_create(&n->commit);
	return n;
}

ss_rbtruncate(si_nodegc_indexgc,
              si_gcref((struct runtime*)arg, container_of(n, struct svref, node)))

static int si_nodegc_index(struct runtime *r, struct svindex *i)
{
	if (i->i.root)
		si_nodegc_indexgc(i->i.root, r);
	sv_indexinit(i, i->scheme);
	return 0;
}

static inline int
si_nodeclose(struct sinode *n, struct runtime *r, int gc)
{
	int rcret = 0;

	int rc = ss_fileclose(&n->file);
	if (unlikely(rc == -1)) {
		sr_malfunction("index file '%s' close error: %s",
		               ss_pathof(&n->file.path),
		               strerror(errno));
		rcret = -1;
	}
	if (gc) {
		si_nodegc_index(r, &n->i0);
		si_nodegc_index(r, &n->i1);
	} else {
		sv_indexfree(&n->i0, r);
		sv_indexfree(&n->i1, r);
		tt_pthread_mutex_destroy(&n->reflock);
	}
	return rcret;
}

static inline int
si_noderecover(struct sinode *n, struct runtime *r)
{
	/* recover branches */
	struct sibranch *b = NULL;
	struct sdrecover ri;
	sd_recover_open(&ri, r, &n->file);
	int first = 1;
	int rc;
	while (sd_recover_has(&ri))
	{
		struct sdindexheader *h = sd_recover_get(&ri);
		if (first) {
			b = &n->self;
		} else {
			b = si_branchnew(r);
			if (unlikely(b == NULL))
				goto e0;
		}
		struct sdindex index;
		sd_indexinit(&index);
		rc = sd_indexcopy(&index, r->a, h);
		if (unlikely(rc == -1))
			goto e0;
		si_branchset(b, &index);

		b->next   = n->branch;
		n->branch = b;
		n->branch_count++;

		first = 0;
		sd_recover_next(&ri);
	}
	rc = sd_recover_complete(&ri);
	if (unlikely(rc == -1))
		goto e1;
	sd_recover_close(&ri);

	return 0;
e0:
	if (b && !first)
		si_branchfree(b, r->a);
e1:
	sd_recover_close(&ri);
	return -1;
}

static int
si_nodeopen(struct sinode *n, struct runtime *r, struct sspath *path)
{
	int rc = ss_fileopen(&n->file, path->path);
	if (unlikely(rc == -1)) {
		sr_malfunction("index file '%s' open error: %s "
		               "(please ensure storage version compatibility)",
		               ss_pathof(&n->file.path),
		               strerror(errno));
		return -1;
	}
	rc = ss_fileseek(&n->file, n->file.size);
	if (unlikely(rc == -1)) {
		sr_malfunction("index file '%s' seek error: %s",
		               ss_pathof(&n->file.path),
		               strerror(errno));
		return -1;
	}
	rc = si_noderecover(n, r);
	if (unlikely(rc == -1))
		return -1;
	return 0;
}

static int
si_nodecreate(struct sinode *n, struct siconf *scheme,
	      struct sdid *id)
{
	struct sspath path;
	ss_pathcompound(&path, scheme->path, id->parent, id->id,
	                ".index.incomplete");
	int rc = ss_filenew(&n->file, path.path);
	if (unlikely(rc == -1)) {
		sr_malfunction("index file '%s' create error: %s",
		               path.path, strerror(errno));
		return -1;
	}
	return 0;
}

static inline void
si_nodefree_branches(struct sinode *n, struct ssa *a)
{
	struct sibranch *p = n->branch;
	struct sibranch *next = NULL;
	while (p && p != &n->self) {
		next = p->next;
		si_branchfree(p, a);
		p = next;
	}
	sd_indexfree(&n->self.index, a);
}

static int si_nodefree(struct sinode *n, struct runtime *r, int gc)
{
	int rcret = 0;
	int rc;
	if (gc && ss_pathis_set(&n->file.path)) {
		ss_fileadvise(&n->file, 0, 0, n->file.size);
		rc = ss_vfsunlink(r->vfs, ss_pathof(&n->file.path));
		if (unlikely(rc == -1)) {
			sr_malfunction("index file '%s' unlink error: %s",
			               ss_pathof(&n->file.path),
			               strerror(errno));
			rcret = -1;
		}
	}
	si_nodefree_branches(n, r->a);
	rc = si_nodeclose(n, r, gc);
	if (unlikely(rc == -1))
		rcret = -1;
	ss_free(r->a, n);
	return rcret;
}

static int si_nodeseal(struct sinode *n, struct siconf *scheme)
{
	int rc;
	if (scheme->sync) {
		rc = ss_filesync(&n->file);
		if (unlikely(rc == -1)) {
			sr_malfunction("index file '%s' sync error: %s",
			               ss_pathof(&n->file.path),
			               strerror(errno));
			return -1;
		}
	}
	struct sspath path;
	ss_pathcompound(&path, scheme->path,
	                n->self.id.parent, n->self.id.id,
	                ".index.seal");
	rc = ss_filerename(&n->file, path.path);
	if (unlikely(rc == -1)) {
		sr_malfunction("index file '%s' rename error: %s",
		               ss_pathof(&n->file.path),
		               strerror(errno));
		return -1;
	}
	return 0;
}

static int
si_nodecomplete(struct sinode *n, struct siconf *scheme)
{
	struct sspath path;
	ss_path(&path, scheme->path, n->self.id.id, ".index");
	int rc = ss_filerename(&n->file, path.path);
	if (unlikely(rc == -1)) {
		sr_malfunction("index file '%s' rename error: %s",
		               ss_pathof(&n->file.path),
		               strerror(errno));
	}
	return rc;
}

static int si_nodegc(struct sinode *n, struct siconf *scheme)
{
	struct sspath path;
	ss_path(&path, scheme->path, n->self.id.id, ".index.gc");
	int rc = ss_filerename(&n->file, path.path);
	if (unlikely(rc == -1)) {
		sr_malfunction("index file '%s' rename error: %s",
		               ss_pathof(&n->file.path),
		               strerror(errno));
	}
	return rc;
}

static int si_planinit(struct siplan *p)
{
	p->plan    = SI_NONE;
	p->explain = SI_ENONE;
	p->a       = 0;
	p->b       = 0;
	p->c       = 0;
	p->node    = NULL;
	return 0;
}

static int si_plannerinit(struct siplanner *p, struct ssa *a, void *i)
{
	int rc = ss_rqinit(&p->compact, a, 1, 20);
	if (unlikely(rc == -1))
		return -1;
	/* 1Mb step up to 4Gb */
	rc = ss_rqinit(&p->branch, a, 1024 * 1024, 4000);
	if (unlikely(rc == -1)) {
		ss_rqfree(&p->compact, a);
		return -1;
	}
	rc = ss_rqinit(&p->temp, a, 1, 100);
	if (unlikely(rc == -1)) {
		ss_rqfree(&p->compact, a);
		ss_rqfree(&p->branch, a);
		return -1;
	}
	p->i = i;
	return 0;
}

static int si_plannerfree(struct siplanner *p, struct ssa *a)
{
	ss_rqfree(&p->compact, a);
	ss_rqfree(&p->branch, a);
	ss_rqfree(&p->temp, a);
	return 0;
}

static int si_plannerupdate(struct siplanner *p, int mask, struct sinode *n)
{
	if (mask & SI_BRANCH)
		ss_rqupdate(&p->branch, &n->nodebranch, n->used);
	if (mask & SI_COMPACT)
		ss_rqupdate(&p->compact, &n->nodecompact, n->branch_count);
	if (mask & SI_TEMP)
		ss_rqupdate(&p->temp, &n->nodetemp, n->temperature);
	return 0;
}

static int si_plannerremove(struct siplanner *p, int mask, struct sinode *n)
{
	if (mask & SI_BRANCH)
		ss_rqdelete(&p->branch, &n->nodebranch);
	if (mask & SI_COMPACT)
		ss_rqdelete(&p->compact, &n->nodecompact);
	if (mask & SI_TEMP)
		ss_rqdelete(&p->temp, &n->nodetemp);
	return 0;
}

static inline int
si_plannerpeek_checkpoint(struct siplanner *p, struct siplan *plan)
{
	/* try to peek a node which has min
	 * lsn <= required value
	*/
	int rc_inprogress = 0;
	struct sinode *n;
	struct ssrqnode *pn = NULL;
	while ((pn = ss_rqprev(&p->branch, pn))) {
		n = container_of(pn, struct sinode, nodebranch);
		if (n->i0.lsnmin <= plan->a) {
			if (n->flags & SI_LOCK) {
				rc_inprogress = 2;
				continue;
			}
			goto match;
		}
	}
	if (rc_inprogress)
		plan->explain = SI_ERETRY;
	return rc_inprogress;
match:
	si_nodelock(n);
	plan->explain = SI_ENONE;
	plan->node = n;
	return 1;
}

static inline int
si_plannerpeek_branch(struct siplanner *p, struct siplan *plan)
{
	/* try to peek a node with a biggest in-memory index */
	struct sinode *n;
	struct ssrqnode *pn = NULL;
	while ((pn = ss_rqprev(&p->branch, pn))) {
		n = container_of(pn, struct sinode, nodebranch);
		if (n->flags & SI_LOCK)
			continue;
		if (n->used >= plan->a)
			goto match;
		return 0;
	}
	return 0;
match:
	si_nodelock(n);
	plan->explain = SI_EINDEX_SIZE;
	plan->node = n;
	return 1;
}

static inline int
si_plannerpeek_age(struct siplanner *p, struct siplan *plan)
{
	/* try to peek a node with update >= a and in-memory
	 * index size >= b */

	/* full scan */
	uint64_t now = clock_monotonic64();
	struct sinode *n = NULL;
	struct ssrqnode *pn = NULL;
	while ((pn = ss_rqprev(&p->branch, pn))) {
		n = container_of(pn, struct sinode, nodebranch);
		if (n->flags & SI_LOCK)
			continue;
		if (n->used >= plan->b && ((now - n->update_time) >= plan->a))
			goto match;
	}
	return 0;
match:
	si_nodelock(n);
	plan->explain = SI_EINDEX_AGE;
	plan->node = n;
	return 1;
}

static inline int
si_plannerpeek_compact(struct siplanner *p, struct siplan *plan)
{
	/* try to peek a node with a biggest number
	 * of branches */
	struct sinode *n;
	struct ssrqnode *pn = NULL;
	while ((pn = ss_rqprev(&p->compact, pn))) {
		n = container_of(pn, struct sinode, nodecompact);
		if (n->flags & SI_LOCK)
			continue;
		if (n->branch_count >= plan->a)
			goto match;
		return 0;
	}
	return 0;
match:
	si_nodelock(n);
	plan->explain = SI_EBRANCH_COUNT;
	plan->node = n;
	return 1;
}

static inline int
si_plannerpeek_compact_temperature(struct siplanner *p, struct siplan *plan)
{
	/* try to peek a hottest node with number of
	 * branches >= watermark */
	struct sinode *n;
	struct ssrqnode *pn = NULL;
	while ((pn = ss_rqprev(&p->temp, pn))) {
		n = container_of(pn, struct sinode, nodetemp);
		if (n->flags & SI_LOCK)
			continue;
		if (n->branch_count >= plan->a)
			goto match;
		return 0;
	}
	return 0;
match:
	si_nodelock(n);
	plan->explain = SI_ENONE;
	plan->node = n;
	return 1;
}

static inline int
si_plannerpeek_gc(struct siplanner *p, struct siplan *plan)
{
	/* try to peek a node with a biggest number
	 * of branches which is ready for gc */
	int rc_inprogress = 0;
	struct sinode *n;
	struct ssrqnode *pn = NULL;
	while ((pn = ss_rqprev(&p->compact, pn))) {
		n = container_of(pn, struct sinode, nodecompact);
		struct sdindexheader *h = n->self.index.h;
		if (likely(h->dupkeys == 0) || (h->dupmin >= plan->a))
			continue;
		uint32_t used = (h->dupkeys * 100) / h->keys;
		if (used >= plan->b) {
			if (n->flags & SI_LOCK) {
				rc_inprogress = 2;
				continue;
			}
			goto match;
		}
	}
	if (rc_inprogress)
		plan->explain = SI_ERETRY;
	return rc_inprogress;
match:
	si_nodelock(n);
	plan->explain = SI_ENONE;
	plan->node = n;
	return 1;
}

static inline int
si_plannerpeek_lru(struct siplanner *p, struct siplan *plan)
{
	struct si *index = p->i;
	if (likely(! index->conf.lru))
		return 0;
	if (! index->lru_run_lsn) {
		index->lru_run_lsn = si_lru_vlsn_of(index);
		if (likely(index->lru_run_lsn == 0))
			return 0;
	}
	int rc_inprogress = 0;
	struct sinode *n;
	struct ssrqnode *pn = NULL;
	while ((pn = ss_rqprev(&p->compact, pn))) {
		n = container_of(pn, struct sinode, nodecompact);
		struct sdindexheader *h = n->self.index.h;
		if (h->lsnmin < index->lru_run_lsn) {
			if (n->flags & SI_LOCK) {
				rc_inprogress = 2;
				continue;
			}
			goto match;
		}
	}
	if (rc_inprogress)
		plan->explain = SI_ERETRY;
	else
		index->lru_run_lsn = 0;
	return rc_inprogress;
match:
	si_nodelock(n);
	plan->explain = SI_ENONE;
	plan->node = n;
	return 1;
}

static inline int
si_plannerpeek_shutdown(struct siplanner *p, struct siplan *plan)
{
	struct si *index = p->i;
	int status = sr_status(&index->status);
	switch (status) {
	case SR_DROP:
		if (si_refs(index) > 0)
			return 2;
		plan->plan = SI_DROP;
		return 1;
	case SR_SHUTDOWN:
		if (si_refs(index) > 0)
			return 2;
		plan->plan = SI_SHUTDOWN;
		return 1;
	}
	return 0;
}

static inline int
si_plannerpeek_nodegc(struct siplanner *p, struct siplan *plan)
{
	struct si *index = p->i;
	if (likely(index->gc_count == 0))
		return 0;
	int rc_inprogress = 0;
	struct sinode *n;
	rlist_foreach_entry(n, &index->gc, gc) {
		if (likely(si_noderefof(n) == 0)) {
			rlist_del(&n->gc);
			index->gc_count--;
			plan->explain = SI_ENONE;
			plan->node = n;
			return 1;
		} else {
			rc_inprogress = 2;
		}
	}
	return rc_inprogress;
}

static int si_planner(struct siplanner *p, struct siplan *plan)
{
	switch (plan->plan) {
	case SI_BRANCH:
	case SI_COMPACT_INDEX:
		return si_plannerpeek_branch(p, plan);
	case SI_COMPACT:
		if (plan->b == 1)
			return si_plannerpeek_compact_temperature(p, plan);
		return si_plannerpeek_compact(p, plan);
	case SI_NODEGC:
		return si_plannerpeek_nodegc(p, plan);
	case SI_GC:
		return si_plannerpeek_gc(p, plan);
	case SI_CHECKPOINT:
		return si_plannerpeek_checkpoint(p, plan);
	case SI_AGE:
		return si_plannerpeek_age(p, plan);
	case SI_LRU:
		return si_plannerpeek_lru(p, plan);
	case SI_SHUTDOWN:
	case SI_DROP:
		return si_plannerpeek_shutdown(p, plan);
	}
	return -1;
}

static int si_profilerbegin(struct siprofiler *p, struct si *i)
{
	memset(p, 0, sizeof(*p));
	p->i = i;
	p->temperature_min = 100;
	si_lock(i);
	return 0;
}

static int si_profilerend(struct siprofiler *p)
{
	si_unlock(p->i);
	return 0;
}

static void
si_profiler_histogram_branch(struct siprofiler *p)
{
	/* prepare histogram string */
	int size = 0;
	int i = 0;
	while (i < 20) {
		if (p->histogram_branch[i] == 0) {
			i++;
			continue;
		}
		size += snprintf(p->histogram_branch_sz + size,
		                 sizeof(p->histogram_branch_sz) - size,
		                 "[%d]:%d ", i,
		                 p->histogram_branch[i]);
		i++;
	}
	if (p->histogram_branch_20plus) {
		size += snprintf(p->histogram_branch_sz + size,
		                 sizeof(p->histogram_branch_sz) - size,
		                 "[20+]:%d ",
		                 p->histogram_branch_20plus);
	}
	if (size == 0)
		p->histogram_branch_ptr = NULL;
	else {
		p->histogram_branch_ptr = p->histogram_branch_sz;
	}
}

static void
si_profiler_histogram_temperature(struct siprofiler *p)
{
	/* build histogram */
	static struct {
		int nodes;
		int branches;
	} h[101];
	memset(h, 0, sizeof(h));
	struct sinode *n;
	struct ssrqnode *pn = NULL;
	while ((pn = ss_rqprev(&p->i->p.temp, pn)))
	{
		n = container_of(pn, struct sinode, nodetemp);
		h[pn->v].nodes++;
		h[pn->v].branches += n->branch_count;
	}

	/* prepare histogram string */
	int count = 0;
	int i = 100;
	int size = 0;
	while (i >= 0 && count < 10) {
		if (h[i].nodes == 0) {
			i--;
			continue;
		}
		size += snprintf(p->histogram_temperature_sz + size,
		                 sizeof(p->histogram_temperature_sz) - size,
		                 "[%d]:%d-%d ", i,
		                 h[i].nodes, h[i].branches);
		i--;
		count++;
	}
	if (size == 0)
		p->histogram_temperature_ptr = NULL;
	else {
		p->histogram_temperature_ptr = p->histogram_temperature_sz;
	}
}

static int si_profiler(struct siprofiler *p)
{
	uint32_t temperature_total = 0;
	uint64_t memory_used = 0;
	struct ssrbnode *pn;
	struct sinode *n;
	pn = ss_rbmin(&p->i->i);
	while (pn) {
		n = container_of(pn, struct sinode, node);
		if (p->temperature_max < n->temperature)
			p->temperature_max = n->temperature;
		if (p->temperature_min > n->temperature)
			p->temperature_min = n->temperature;
		temperature_total += n->temperature;
		p->total_node_count++;
		p->count += n->i0.count;
		p->count += n->i1.count;
		p->total_branch_count += n->branch_count;
		if (p->total_branch_max < n->branch_count)
			p->total_branch_max = n->branch_count;
		if (n->branch_count < 20)
			p->histogram_branch[n->branch_count]++;
		else
			p->histogram_branch_20plus++;
		memory_used += sv_indexused(&n->i0);
		memory_used += sv_indexused(&n->i1);
		struct sibranch *b = n->branch;
		while (b) {
			p->count += b->index.h->keys;
			p->count_dup += b->index.h->dupkeys;
			int indexsize = sd_indexsize_ext(b->index.h);
			p->total_snapshot_size += indexsize;
			p->total_node_size += indexsize + b->index.h->total;
			p->total_node_origin_size += indexsize + b->index.h->totalorigin;
			p->total_page_count += b->index.h->count;
			if (b->index.h->extensions & SD_INDEXEXT_AMQF) {
				p->total_amqf_size +=
					sizeof(struct sdindexamqf) + sd_indexamqf(&b->index)->size;
			}
			b = b->next;
		}
		pn = ss_rbnext(&p->i->i, pn);
	}
	if (p->total_node_count > 0) {
		p->total_branch_avg =
			p->total_branch_count / p->total_node_count;
		p->temperature_avg =
			temperature_total / p->total_node_count;
	}
	p->memory_used = memory_used;
	p->read_disk  = p->i->read_disk;
	p->read_cache = p->i->read_cache;

	si_profiler_histogram_branch(p);
	si_profiler_histogram_temperature(p);
	return 0;
}

static int
si_readopen(struct siread *q, struct si *index, struct sicache *c,
	    enum phia_order o, uint64_t vlsn, void *prefix, uint32_t prefixsize,
	    void *key, uint32_t keysize)
{
	q->order       = o;
	q->key         = key;
	q->keysize     = keysize;
	q->vlsn        = vlsn;
	q->index       = index;
	q->cache       = c;
	q->prefix      = prefix;
	q->prefixsize  = prefixsize;
	q->has         = 0;
	q->upsert_v    = NULL;
	q->upsert_eq   = 0;
	q->cache_only  = 0;
	q->oldest_only = 0;
	q->read_disk   = 0;
	q->read_cache  = 0;
	memset(&q->result, 0, sizeof(q->result));
	sv_mergeinit(&q->merge, index->r->a, &index->scheme);
	si_lock(index);
	return 0;
}

static int si_readclose(struct siread *q)
{
	si_unlock(q->index);
	sv_mergefree(&q->merge);
	return 0;
}

static inline int
si_readdup(struct siread *q, struct sv *result)
{
	struct svv *v;
	if (likely(result->i == &sv_vif)) {
		v = result->v;
		sv_vref(v);
	} else {
		v = sv_vdup(q->index->r, result);
		if (unlikely(v == NULL))
			return sr_oom();
	}
	sv_init(&q->result, &sv_vif, v, NULL);
	return 1;
}

static inline void
si_readstat(struct siread *q, int cache, struct sinode *n, uint32_t reads)
{
	struct si *i = q->index;
	if (cache) {
		i->read_cache += reads;
		q->read_cache += reads;
	} else {
		i->read_disk += reads;
		q->read_disk += reads;
	}
	/* update temperature */
	if (i->conf.temperature) {
		n->temperature_reads += reads;
		uint64_t total = i->read_disk + i->read_cache;
		if (unlikely(total == 0))
			return;
		n->temperature = (n->temperature_reads * 100ULL) / total;
		si_plannerupdate(&q->index->p, SI_TEMP, n);
	}
}

static inline int
si_getresult(struct siread *q, struct sv *v, int compare)
{
	int rc;
	if (compare) {
		rc = sf_compare(q->merge.scheme, sv_pointer(v), sv_size(v),
		                q->key, q->keysize);
		if (unlikely(rc != 0))
			return 0;
	}
	if (q->prefix) {
		rc = sf_compareprefix(q->merge.scheme,
		                      q->prefix,
		                      q->prefixsize,
		                      sv_pointer(v), sv_size(v));
		if (unlikely(! rc))
			return 0;
	}
	if (unlikely(q->has))
		return sv_lsn(v) > q->vlsn;
	if (unlikely(sv_is(v, SVDELETE)))
		return 2;
	rc = si_readdup(q, v);
	if (unlikely(rc == -1))
		return -1;
	return 1;
}

static inline int
si_getindex(struct siread *q, struct sinode *n)
{
	struct svindex *second;
	struct svindex *first = si_nodeindex_priority(n, &second);
	struct ssiter i;
	int rc;
	if (first->count > 0) {
		rc = sv_indexiter_open(&i, first, PHIA_GE, q->key, q->keysize);
		if (rc) {
			goto result;
		}
	}
	if (likely(second == NULL || !second->count))
		return 0;
	rc = sv_indexiter_open(&i, second, PHIA_GE, q->key, q->keysize);
	if (! rc) {
		return 0;
	}
result:;
	si_readstat(q, 1, n, 1);
	struct sv *v = sv_indexiter_get(&i);
	assert(v != NULL);
	struct svref *visible = v->v;
	if (likely(! q->has)) {
		visible = sv_refvisible(visible, q->vlsn);
		if (visible == NULL)
			return 0;
	}
	struct sv vret;
	sv_init(&vret, &sv_vif, visible->v, NULL);
	return si_getresult(q, &vret, 0);
}

static inline int
si_getbranch(struct siread *q, struct sinode *n, struct sicachebranch *c)
{
	struct sibranch *b = c->branch;
	/* amqf */
	struct siconf *conf= &q->index->conf;
	int rc;
	if (conf->amqf) {
		rc = si_amqfhas_branch(q->merge.scheme, b, q->key);
		if (likely(! rc))
			return 0;
	}
	/* choose compression type */
	int compression;
	struct ssfilterif *compression_if;
	if (! si_branchis_root(b)) {
		compression    = conf->compression_branch;
		compression_if = conf->compression_branch_if;
	} else {
		compression    = conf->compression;
		compression_if = conf->compression_if;
	}
	struct sdreadarg arg = {
		.index           = &b->index,
		.buf             = &c->buf_a,
		.buf_xf          = &c->buf_b,
		.buf_read        = &q->index->readbuf,
		.index_iter      = &c->index_iter,
		.page_iter       = &c->page_iter,
		.use_compression = compression,
		.compression_if  = compression_if,
		.has             = q->has,
		.has_vlsn        = q->vlsn,
		.o               = PHIA_GE,
		.file            = &n->file,
		.a               = q->merge.a,
		.scheme          = q->merge.scheme
	};
	rc = sd_read_open(&c->i, &arg, q->key, q->keysize);
	int reads = sd_read_stat(&c->i);
	si_readstat(q, 0, n, reads);
	if (unlikely(rc <= 0))
		return rc;
	/* prepare sources */
	sv_mergereset(&q->merge);
	sv_mergeadd(&q->merge, &c->i);
	struct svmergeiter im;
	sv_mergeiter_open(&im, &q->merge, PHIA_GE);
	uint64_t vlsn = q->vlsn;
	if (unlikely(q->has))
		vlsn = UINT64_MAX;
	struct svreaditer ri;
	sv_readiter_open(&ri, &im, &q->index->u, vlsn, 1);
	struct sv *v = sv_readiter_get(&ri);
	if (unlikely(v == NULL))
		return 0;
	return si_getresult(q, v, 1);
}

static inline int
si_get(struct siread *q)
{
	assert(q->key != NULL);
	struct siiter ii;
	si_iter_open(&ii, q->index, PHIA_GE, q->key, q->keysize);
	struct sinode *node;
	node = si_iter_get(&ii);
	assert(node != NULL);

	/* search in memory */
	int rc;
	rc = si_getindex(q, node);
	if (rc != 0)
		return rc;
	if (q->cache_only)
		return 2;
	struct sinodeview view;
	si_nodeview_open(&view, node);
	rc = si_cachevalidate(q->cache, node);
	if (unlikely(rc == -1)) {
		sr_oom();
		return -1;
	}
	si_unlock(q->index);

	/* search on disk */
	struct svmerge *m = &q->merge;
	rc = sv_mergeprepare(m, 1);
	assert(rc == 0);
	struct sicachebranch *b;
	if (q->oldest_only) {
		b = si_cacheseek(q->cache, &node->self);
		assert(b != NULL);
		rc = si_getbranch(q, node, b);
	} else {
		b = q->cache->branch;
		while (b && b->branch) {
			rc = si_getbranch(q, node, b);
			if (rc != 0)
				break;
			b = b->next;
		}
	}

	si_lock(q->index);
	si_nodeview_close(&view);
	return rc;
}

static inline int
si_rangebranch(struct siread *q, struct sinode *n,
	       struct sibranch *b, struct svmerge *m)
{
	struct sicachebranch *c = si_cachefollow(q->cache, b);
	assert(c->branch == b);
	/* iterate cache */
	if (sd_read_has(&c->i)) {
		struct svmergesrc *s = sv_mergeadd(m, &c->i);
		si_readstat(q, 1, n, 1);
		s->ptr = c;
		return 1;
	}
	if (c->open) {
		return 1;
	}
	if (q->cache_only) {
		return 2;
	}
	c->open = 1;
	/* choose compression type */
	struct siconf *conf = &q->index->conf;
	int compression;
	struct ssfilterif *compression_if;
	if (! si_branchis_root(b)) {
		compression    = conf->compression_branch;
		compression_if = conf->compression_branch_if;
	} else {
		compression    = conf->compression;
		compression_if = conf->compression_if;
	}
	struct sdreadarg arg = {
		.index           = &b->index,
		.buf             = &c->buf_a,
		.buf_xf          = &c->buf_b,
		.buf_read        = &q->index->readbuf,
		.index_iter      = &c->index_iter,
		.page_iter       = &c->page_iter,
		.use_compression = compression,
		.compression_if  = compression_if,
		.has             = 0,
		.has_vlsn        = 0,
		.o               = q->order,
		.file            = &n->file,
		.a               = q->merge.a,
		.scheme          = q->merge.scheme
	};
	int rc = sd_read_open(&c->i, &arg, q->key, q->keysize);
	int reads = sd_read_stat(&c->i);
	si_readstat(q, 0, n, reads);
	if (unlikely(rc == -1))
		return -1;
	if (unlikely(! sd_read_has(&c->i)))
		return 0;
	struct svmergesrc *s = sv_mergeadd(m, &c->i);
	s->ptr = c;
	return 1;
}

static inline int
si_range(struct siread *q)
{
	assert(q->has == 0);

	struct siiter ii;
	si_iter_open(&ii, q->index, q->order, q->key, q->keysize);
	struct sinode *node;
next_node:
	node = si_iter_get(&ii);
	if (unlikely(node == NULL))
		return 0;

	/* prepare sources */
	struct svmerge *m = &q->merge;
	int count = node->branch_count + 2 + 1;
	int rc = sv_mergeprepare(m, count);
	if (unlikely(rc == -1)) {
		diag_clear(diag_get());
		return -1;
	}

	/* external source (upsert) */
	struct svmergesrc *s;
	struct sv upbuf_reserve;
	struct ssbuf upbuf;
	if (unlikely(q->upsert_v && q->upsert_v->v)) {
		ss_bufinit_reserve(&upbuf, &upbuf_reserve, sizeof(upbuf_reserve));
		ss_bufadd(&upbuf, NULL, (void*)&q->upsert_v, sizeof(struct sv*));
		s = sv_mergeadd(m, NULL);
		ss_bufiterref_open(&s->src, &upbuf, sizeof(struct sv*));
	}

	/* in-memory indexes */
	struct svindex *second;
	struct svindex *first = si_nodeindex_priority(node, &second);
	if (first->count) {
		s = sv_mergeadd(m, NULL);
		sv_indexiter_open(&s->src, first, q->order,
				  q->key, q->keysize);
	}
	if (unlikely(second && second->count)) {
		s = sv_mergeadd(m, NULL);
		sv_indexiter_open(&s->src, second, q->order,
				  q->key, q->keysize);
	}

	/* cache and branches */
	rc = si_cachevalidate(q->cache, node);
	if (unlikely(rc == -1)) {
		sr_oom();
		return -1;
	}

	if (q->oldest_only) {
		rc = si_rangebranch(q, node, &node->self, m);
		if (unlikely(rc == -1 || rc == 2))
			return rc;
	} else {
		struct sibranch *b = node->branch;
		while (b) {
			rc = si_rangebranch(q, node, b, m);
			if (unlikely(rc == -1 || rc == 2))
				return rc;
			b = b->next;
		}
	}

	/* merge and filter data stream */
	struct svmergeiter im;
	sv_mergeiter_open(&im, m, q->order);
	struct svreaditer ri;
	sv_readiter_open(&ri, &im, &q->index->u, q->vlsn, 0);
	struct sv *v = sv_readiter_get(&ri);
	if (unlikely(v == NULL)) {
		sv_mergereset(&q->merge);
		si_iter_next(&ii);
		goto next_node;
	}

	rc = 1;
	/* convert upsert search to PHIA_EQ */
	if (q->upsert_eq) {
		rc = sf_compare(q->merge.scheme, sv_pointer(v), sv_size(v),
		                q->key, q->keysize);
		rc = rc == 0;
	}
	/* do prefix search */
	if (q->prefix && rc) {
		rc = sf_compareprefix(q->merge.scheme, q->prefix, q->prefixsize,
		                      sv_pointer(v),
		                      sv_size(v));
	}
	if (likely(rc == 1)) {
		if (unlikely(si_readdup(q, v) == -1))
			return -1;
	}

	/* skip a possible duplicates from data sources */
	sv_readiter_forward(&ri);
	return rc;
}

static int si_read(struct siread *q)
{
	switch (q->order) {
	case PHIA_EQ:
		return si_get(q);
	case PHIA_LT:
	case PHIA_LE:
	case PHIA_GT:
	case PHIA_GE:
		return si_range(q);
	default:
		break;
	}
	return -1;
}

static int
si_readcommited(struct si *index, struct sv *v, int recover)
{
	/* search node index */
	struct siiter ii;
	si_iter_open(&ii, index, PHIA_GE, sv_pointer(v), sv_size(v));
	struct sinode *node;
	node = si_iter_get(&ii);
	assert(node != NULL);

	uint64_t lsn = sv_lsn(v);
	int rc;
	/* search in-memory */
	if (recover == 2) {
		struct svindex *second;
		struct svindex *first = si_nodeindex_priority(node, &second);
		if (likely(first->count > 0)) {
			struct ssiter i;
			rc = sv_indexiter_open(&i, first, PHIA_GE,
					       sv_pointer(v), sv_size(v));
			if (rc) {
				struct sv *ref = sv_indexiter_get(&i);
				if (sv_refvisible_gte((struct svref*)ref->v, lsn))
					return 1;
			}
		}
		if (second && !second->count) {
			struct ssiter i;
			rc = sv_indexiter_open(&i, second, PHIA_GE,
					       sv_pointer(v), sv_size(v));
			if (rc) {
				struct sv *ref = sv_indexiter_get(&i);
				if (sv_refvisible_gte((struct svref*)ref->v, lsn))
					return 1;
			}
		}
	}

	/* search branches */
	struct sibranch *b;
	for (b = node->branch; b; b = b->next)
	{
		struct sdindexiter ii;
		sd_indexiter_open(&ii, &index->scheme, &b->index, PHIA_GE,
				  sv_pointer(v), sv_size(v));
		struct sdindexpage *page = sd_indexiter_get(&ii);
		if (page == NULL)
			continue;
		if (page->lsnmax >= lsn)
			return 1;
	}
	return 0;
}

/*
	repository recover states
	-------------------------

	compaction

	000000001.000000002.index.incomplete  (1)
	000000001.000000002.index.seal        (2)
	000000002.index                       (3)
	000000001.000000003.index.incomplete
	000000001.000000003.index.seal
	000000003.index
	(4)

	1. remove incomplete, mark parent as having incomplete
	2. find parent, mark as having seal
	3. add
	4. recover:
		a. if parent has incomplete and seal - remove both
		b. if parent has incomplete - remove incomplete
		c. if parent has seal - remove parent, complete seal

	see: snapshot recover
	see: scheme recover
	see: test/crash/durability.test.c
*/

static struct sinode *
si_bootstrap(struct si *i, uint64_t parent)
{
	struct runtime *r = i->r;
	/* create node */
	struct sinode *n = si_nodenew(&i->scheme, r);
	if (unlikely(n == NULL))
		return NULL;
	struct sdid id = {
		.parent = parent,
		.flags  = 0,
		.id     = sr_seq(r->seq, SR_NSNNEXT)
	};
	int rc;
	rc = si_nodecreate(n, &i->conf, &id);
	if (unlikely(rc == -1))
		goto e0;
	n->branch = &n->self;
	n->branch_count++;

	/* create index with one empty page */
	struct sdindex index;
	sd_indexinit(&index);
	rc = sd_indexbegin(&index, r->a);
	if (unlikely(rc == -1))
		goto e0;

	struct ssqf f, *qf = NULL;
	ss_qfinit(&f);

	struct sdbuild build;
	sd_buildinit(&build);
	rc = sd_buildbegin(&build, r->a, &i->scheme,
	                   i->conf.node_page_checksum,
	                   i->conf.compression_key,
	                   i->conf.compression,
	                   i->conf.compression_if);
	if (unlikely(rc == -1))
		goto e1;
	sd_buildend(&build);
	rc = sd_indexadd(&index, &build, sizeof(struct sdseal));
	if (unlikely(rc == -1))
		goto e1;

	/* write seal */
	uint64_t seal = n->file.size;
	rc = sd_writeseal(&n->file);
	if (unlikely(rc == -1))
		goto e1;
	/* write page */
	rc = sd_writepage(&n->file, &build);
	if (unlikely(rc == -1))
		goto e1;
	/* amqf */
	if (i->conf.amqf) {
		rc = ss_qfensure(&f, r->a, 0);
		if (unlikely(rc == -1))
			goto e1;
		qf = &f;
	}
	rc = sd_indexcommit(&index, r->a, &id, qf, n->file.size);
	if (unlikely(rc == -1))
		goto e1;
	ss_qffree(&f, r->a);
	/* write index */
	rc = sd_writeindex(&n->file, &index);
	if (unlikely(rc == -1))
		goto e1;
	/* close seal */
	rc = sd_seal(&n->file, &index, seal);
	if (unlikely(rc == -1))
		goto e1;
	si_branchset(&n->self, &index);

	sd_buildcommit(&build);
	sd_buildfree(&build);
	return n;
e1:
	ss_qffree(&f, r->a);
	sd_indexfree(&index, r->a);
	sd_buildfree(&build);
e0:
	si_nodefree(n, r, 0);
	return NULL;
}

static inline int
si_deploy(struct si *i, struct runtime *r, int create_directory)
{
	/* create directory */
	int rc;
	if (likely(create_directory)) {
		rc = ss_vfsmkdir(r->vfs, i->conf.path, 0755);
		if (unlikely(rc == -1)) {
			sr_malfunction("directory '%s' create error: %s",
			               i->conf.path, strerror(errno));
			return -1;
		}
	}
	/* create initial node */
	struct sinode *n = si_bootstrap(i, 0);
	if (unlikely(n == NULL))
		return -1;
	SS_INJECTION(r->i, SS_INJECTION_SI_RECOVER_0,
	             si_nodefree(n, r, 0);
	             sr_malfunction("%s", "error injection");
	             return -1);
	rc = si_nodecomplete(n, &i->conf);
	if (unlikely(rc == -1)) {
		si_nodefree(n, r, 1);
		return -1;
	}
	si_insert(i, n);
	si_plannerupdate(&i->p, SI_COMPACT|SI_BRANCH|SI_TEMP, n);
	i->size = si_nodesize(n);
	return 1;
}

static inline int64_t
si_processid(char **str)
{
	char *s = *str;
	size_t v = 0;
	while (*s && *s != '.') {
		if (unlikely(! isdigit(*s)))
			return -1;
		v = (v * 10) + *s - '0';
		s++;
	}
	*str = s;
	return v;
}

static inline int
si_process(char *name, uint64_t *nsn, uint64_t *parent)
{
	/* id.index */
	/* id.id.index.incomplete */
	/* id.id.index.seal */
	/* id.id.index.gc */
	char *token = name;
	int64_t id = si_processid(&token);
	if (unlikely(id == -1))
		return -1;
	*parent = id;
	*nsn = id;
	if (strcmp(token, ".index") == 0)
		return SI_RDB;
	else
	if (strcmp(token, ".index.gc") == 0)
		return SI_RDB_REMOVE;
	if (unlikely(*token != '.'))
		return -1;
	token++;
	id = si_processid(&token);
	if (unlikely(id == -1))
		return -1;
	*nsn = id;
	if (strcmp(token, ".index.incomplete") == 0)
		return SI_RDB_DBI;
	else
	if (strcmp(token, ".index.seal") == 0)
		return SI_RDB_DBSEAL;
	return -1;
}

static inline int
si_trackdir(struct sitrack *track, struct runtime *r, struct si *i)
{
	DIR *dir = opendir(i->conf.path);
	if (unlikely(dir == NULL)) {
		sr_malfunction("directory '%s' open error: %s",
		               i->conf.path, strerror(errno));
		return -1;
	}
	struct dirent *de;
	while ((de = readdir(dir))) {
		if (unlikely(de->d_name[0] == '.'))
			continue;
		uint64_t id_parent = 0;
		uint64_t id = 0;
		int rc = si_process(de->d_name, &id, &id_parent);
		if (unlikely(rc == -1))
			continue; /* skip unknown file */
		si_tracknsn(track, id_parent);
		si_tracknsn(track, id);

		struct sinode *head, *node;
		struct sspath path;
		switch (rc) {
		case SI_RDB_DBI:
		case SI_RDB_DBSEAL: {
			/* find parent node and mark it as having
			 * incomplete compaction process */
			head = si_trackget(track, id_parent);
			if (likely(head == NULL)) {
				head = si_nodenew(&i->scheme, r);
				if (unlikely(head == NULL))
					goto error;
				head->self.id.id = id_parent;
				head->recover = SI_RDB_UNDEF;
				si_trackset(track, head);
			}
			head->recover |= rc;
			/* remove any incomplete file made during compaction */
			if (rc == SI_RDB_DBI) {
				ss_pathcompound(&path, i->conf.path, id_parent, id,
				                ".index.incomplete");
				rc = ss_vfsunlink(r->vfs, path.path);
				if (unlikely(rc == -1)) {
					sr_malfunction("index file '%s' unlink error: %s",
					               path.path, strerror(errno));
					goto error;
				}
				continue;
			}
			assert(rc == SI_RDB_DBSEAL);
			/* recover 'sealed' node */
			node = si_nodenew(&i->scheme, r);
			if (unlikely(node == NULL))
				goto error;
			node->recover = SI_RDB_DBSEAL;
			ss_pathcompound(&path, i->conf.path, id_parent, id,
			                ".index.seal");
			rc = si_nodeopen(node, r, &path);
			if (unlikely(rc == -1)) {
				si_nodefree(node, r, 0);
				goto error;
			}
			si_trackset(track, node);
			si_trackmetrics(track, node);
			continue;
		}
		case SI_RDB_REMOVE:
			ss_path(&path, i->conf.path, id, ".index.gc");
			rc = ss_vfsunlink(r->vfs, ss_pathof(&path));
			if (unlikely(rc == -1)) {
				sr_malfunction("index file '%s' unlink error: %s",
				               ss_pathof(&path), strerror(errno));
				goto error;
			}
			continue;
		}
		assert(rc == SI_RDB);

		head = si_trackget(track, id);
		if (head != NULL && (head->recover & SI_RDB)) {
			/* loaded by snapshot */
			continue;
		}

		/* recover node */
		node = si_nodenew(&i->scheme, r);
		if (unlikely(node == NULL))
			goto error;
		node->recover = SI_RDB;
		ss_path(&path, i->conf.path, id, ".index");
		rc = si_nodeopen(node, r, &path);
		if (unlikely(rc == -1)) {
			si_nodefree(node, r, 0);
			goto error;
		}
		si_trackmetrics(track, node);

		/* track node */
		if (likely(head == NULL)) {
			si_trackset(track, node);
		} else {
			/* replace a node previously created by a
			 * incomplete compaction */
			si_trackreplace(track, head, node);
			head->recover &= ~SI_RDB_UNDEF;
			node->recover |= head->recover;
			si_nodefree(head, r, 0);
		}
	}
	closedir(dir);
	return 0;
error:
	closedir(dir);
	return -1;
}

static inline int
si_trackvalidate(struct sitrack *track, struct ssbuf *buf, struct si *i)
{
	ss_bufreset(buf);
	struct ssrbnode *p = ss_rbmax(&track->i);
	while (p) {
		struct sinode *n = container_of(p, struct sinode, node);
		switch (n->recover) {
		case SI_RDB|SI_RDB_DBI|SI_RDB_DBSEAL|SI_RDB_REMOVE:
		case SI_RDB|SI_RDB_DBSEAL|SI_RDB_REMOVE:
		case SI_RDB|SI_RDB_REMOVE:
		case SI_RDB_UNDEF|SI_RDB_DBSEAL|SI_RDB_REMOVE:
		case SI_RDB|SI_RDB_DBI|SI_RDB_DBSEAL:
		case SI_RDB|SI_RDB_DBI:
		case SI_RDB:
		case SI_RDB|SI_RDB_DBSEAL:
		case SI_RDB_UNDEF|SI_RDB_DBSEAL: {
			/* match and remove any leftover ancestor */
			struct sinode *ancestor = si_trackget(track, n->self.id.parent);
			if (ancestor && (ancestor != n))
				ancestor->recover |= SI_RDB_REMOVE;
			break;
		}
		case SI_RDB_DBSEAL: {
			/* find parent */
			struct sinode *parent = si_trackget(track, n->self.id.parent);
			if (parent) {
				/* schedule node for removal, if has incomplete merges */
				if (parent->recover & SI_RDB_DBI)
					n->recover |= SI_RDB_REMOVE;
				else
					parent->recover |= SI_RDB_REMOVE;
			}
			if (! (n->recover & SI_RDB_REMOVE)) {
				/* complete node */
				int rc = si_nodecomplete(n, &i->conf);
				if (unlikely(rc == -1))
					return -1;
				n->recover = SI_RDB;
			}
			break;
		}
		default:
			/* corrupted states */
			return sr_malfunction("corrupted index repository: %s",
			                      i->conf.path);
		}
		p = ss_rbprev(&track->i, p);
	}
	return 0;
}

static inline int
si_recovercomplete(struct sitrack *track, struct runtime *r, struct si *index, struct ssbuf *buf)
{
	/* prepare and build primary index */
	ss_bufreset(buf);
	struct ssrbnode *p = ss_rbmin(&track->i);
	while (p) {
		struct sinode *n = container_of(p, struct sinode, node);
		int rc = ss_bufadd(buf, r->a, &n, sizeof(struct sinode*));
		if (unlikely(rc == -1))
			return sr_oom();
		p = ss_rbnext(&track->i, p);
	}
	struct ssiter i;
	ss_bufiterref_open(&i, buf, sizeof(struct sinode*));
	while (ss_bufiterref_has(&i))
	{
		struct sinode *n = ss_bufiterref_get(&i);
		if (n->recover & SI_RDB_REMOVE) {
			int rc = si_nodefree(n, r, 1);
			if (unlikely(rc == -1))
				return -1;
			ss_bufiterref_next(&i);
			continue;
		}
		n->recover = SI_RDB;
		si_insert(index, n);
		si_plannerupdate(&index->p, SI_COMPACT|SI_BRANCH|SI_TEMP, n);
		ss_bufiterref_next(&i);
	}
	return 0;
}

static inline void
si_recoversize(struct si *i)
{
	struct ssrbnode *pn = ss_rbmin(&i->i);
	while (pn) {
		struct sinode *n = container_of(pn, struct sinode, node);
		i->size += si_nodesize(n);
		pn = ss_rbnext(&i->i, pn);
	}
}

static inline int
si_recoverindex(struct si *i, struct runtime *r)
{
	struct sitrack track;
	si_trackinit(&track);
	struct ssbuf buf;
	ss_bufinit(&buf);
	int rc;
	rc = si_trackdir(&track, r, i);
	if (unlikely(rc == -1))
		goto error;
	if (unlikely(track.count == 0))
		return 1;
	rc = si_trackvalidate(&track, &buf, i);
	if (unlikely(rc == -1))
		goto error;
	rc = si_recovercomplete(&track, r, i, &buf);
	if (unlikely(rc == -1))
		goto error;
	/* set actual metrics */
	if (track.nsn > r->seq->nsn)
		r->seq->nsn = track.nsn;
	if (track.lsn > r->seq->lsn)
		r->seq->lsn = track.lsn;
	si_recoversize(i);
	ss_buffree(&buf, r->a);
	return 0;
error:
	ss_buffree(&buf, r->a);
	si_trackfree(&track, r);
	return -1;
}

static inline int
si_recoverdrop(struct si *i, struct runtime *r)
{
	char path[1024];
	snprintf(path, sizeof(path), "%s/drop", i->conf.path);
	int rc = ss_vfsexists(r->vfs, path);
	if (likely(! rc))
		return 0;
	if (i->conf.path_fail_on_drop) {
		sr_malfunction("attempt to recover a dropped index: %s:",
		               i->conf.path);
		return -1;
	}
	rc = si_droprepository(r, i->conf.path, 0);
	if (unlikely(rc == -1))
		return -1;
	return 1;
}

static int si_recover(struct si *i)
{
	struct runtime *r = i->r;
	int exist = ss_vfsexists(r->vfs, i->conf.path);
	if (exist == 0)
		goto deploy;
	if (i->conf.path_fail_on_exists) {
		sr_error("directory '%s' already exists", i->conf.path);
		return -1;
	}
	int rc = si_recoverdrop(i, r);
	switch (rc) {
	case -1: return -1;
	case  1: goto deploy;
	}
	if (unlikely(rc == -1))
		return -1;
	rc = si_recoverindex(i, r);
	if (likely(rc <= 0))
		return rc;
deploy:
	return si_deploy(i, r, !exist);
}

enum {
	SI_SCHEME_NONE,
	SI_SCHEME_VERSION,
	SI_SCHEME_VERSION_STORAGE,
	SI_SCHEME_NAME,
	SI_SCHEME_FORMAT_STORAGE,
	SI_SCHEME_SCHEME,
	SI_SCHEME_NODE_SIZE,
	SI_SCHEME_NODE_PAGE_SIZE,
	SI_SCHEME_NODE_PAGE_CHECKSUM,
	SI_SCHEME_SYNC,
	SI_SCHEME_COMPRESSION,
	SI_SCHEME_COMPRESSION_KEY,
	SI_SCHEME_COMPRESSION_BRANCH,
	SI_SCHEME_COMPRESSION_RESERVED0,
	SI_SCHEME_COMPRESSION_RESERVED1,
	SI_SCHEME_AMQF,
	SI_SCHEME_CACHE_MODE,
};

static void si_confinit(struct siconf *s)
{
	memset(s, 0, sizeof(*s));
	sr_version(&s->version);
	sr_version_storage(&s->version_storage);
}

static void si_conffree(struct siconf *s, struct ssa *a)
{
	if (s->name) {
		ss_free(a, s->name);
		s->name = NULL;
	}
	if (s->path) {
		ss_free(a, s->path);
		s->path = NULL;
	}
	if (s->compression_sz) {
		ss_free(a, s->compression_sz);
		s->compression_sz = NULL;
	}
	if (s->compression_branch_sz) {
		ss_free(a, s->compression_branch_sz);
		s->compression_branch_sz = NULL;
	}
}

static void si_begin(struct sitx *x, struct si *index)
{
	x->index = index;
	rlist_create(&x->nodelist);
	si_lock(index);
}

static void si_commit(struct sitx *x)
{
	/* reschedule nodes */
	struct sinode *node, *n;
	rlist_foreach_entry_safe(node, &x->nodelist, commit, n) {
		rlist_create(&node->commit);
		si_plannerupdate(&x->index->p, SI_BRANCH, node);
	}
	si_unlock(x->index);
}

static inline int si_set(struct sitx *x, struct svv *v, uint64_t time)
{
	struct si *index = x->index;
	index->update_time = time;
	/* match node */
	struct siiter ii;
	si_iter_open(&ii, index, PHIA_GE, sv_vpointer(v), v->size);
	struct sinode *node = si_iter_get(&ii);
	assert(node != NULL);
	struct svref *ref = sv_refnew(index->r, v);
	assert(ref != NULL);
	/* insert into node index */
	struct svindex *vindex = si_nodeindex(node);
	struct svindexpos pos;
	sv_indexget(vindex, &pos, ref);
	sv_indexupdate(vindex, &pos, ref);
	/* update node */
	node->update_time = index->update_time;
	node->used += sv_vsize(v);
	if (index->conf.lru)
		si_lru_add(index, ref);
	si_txtrack(x, node);
	return 0;
}

static void
si_write(struct sitx *x, struct svlog *l, struct svlogindex *li, uint64_t time,
	 int recover)
{
	struct runtime *r = x->index->r;
	struct svlogv *cv = sv_logat(l, li->head);
	int c = li->count;
	while (c) {
		struct svv *v = cv->v.v;
		if (recover) {
			if (si_readcommited(x->index, &cv->v, recover)) {
				uint32_t gc = si_gcv(r, v);
				ss_quota(r->quota, SS_QREMOVE, gc);
				goto next;
			}
		}
		if (v->flags & SVGET) {
			sv_vunref(r, v);
			goto next;
		}
		si_set(x, v, time);
next:
		cv = sv_logat(l, cv->next);
		c--;
	}
	return;
}

/**
 * Create phia_dir if it doesn't exist.
 */
static int
sr_checkdir(struct runtime *r, const char *path)
{
	int exists = ss_vfsexists(r->vfs, path);
	if (exists == 0) {
		sr_error("directory '%s' does not exist", path);
		return -1;
	}
	return 0;
}

enum {
	SC_QBRANCH  = 0,
	SC_QGC      = 1,
	SC_QLRU     = 3,
	SC_QMAX
};

struct scdb {
	uint32_t workers[SC_QMAX];
	struct si *index;
	uint32_t active;
};

struct sctask {
	struct siplan plan;
	struct scdb  *db;
	struct si    *shutdown;
};

struct scheduler {
	pthread_mutex_t        lock;
	uint64_t       checkpoint_lsn_last;
	uint64_t       checkpoint_lsn;
	bool           checkpoint;
	uint32_t       age;
	uint64_t       age_time;
	uint64_t       gc_time;
	uint32_t       gc;
	uint64_t       lru_time;
	uint32_t       lru;
	int            rr;
	int            count;
	struct scdb         **i;
	struct rlist   shutdown;
	int            shutdown_pending;
	struct runtime            *r;
};

static int sc_init(struct scheduler*, struct runtime*);
static int sc_add(struct scheduler*, struct si*);
static int sc_del(struct scheduler*, struct si*, int);

static inline void
sc_start(struct scheduler *s, int task)
{
	int i = 0;
	while (i < s->count) {
		s->i[i]->active |= task;
		i++;
	}
}

static inline int
sc_end(struct scheduler *s, struct scdb *db, int task)
{
	db->active &= ~task;
	int complete = 1;
	int i = 0;
	while (i < s->count) {
		if (s->i[i]->active & task)
			complete = 0;
		i++;
	}
	return complete;
}

static inline void
sc_task_checkpoint(struct scheduler *s)
{
	uint64_t lsn = sr_seq(s->r->seq, SR_LSN);
	s->checkpoint_lsn = lsn;
	s->checkpoint = true;
	sc_start(s, SI_CHECKPOINT);
}

static inline void
sc_task_checkpoint_done(struct scheduler *s)
{
	s->checkpoint = false;
	s->checkpoint_lsn_last = s->checkpoint_lsn;
	s->checkpoint_lsn = 0;
}

static inline void
sc_task_gc(struct scheduler *s)
{
	s->gc = 1;
	sc_start(s, SI_GC);
}

static inline void
sc_task_gc_done(struct scheduler *s, uint64_t now)
{
	s->gc = 0;
	s->gc_time = now;
}

static inline void
sc_task_lru(struct scheduler *s)
{
	s->lru = 1;
	sc_start(s, SI_LRU);
}

static inline void
sc_task_lru_done(struct scheduler *s, uint64_t now)
{
	s->lru = 0;
	s->lru_time = now;
}

static inline void
sc_task_age(struct scheduler *s)
{
	s->age = 1;
	sc_start(s, SI_AGE);
}

static inline void
sc_task_age_done(struct scheduler *s, uint64_t now)
{
	s->age = 0;
	s->age_time = now;
}

static int sc_step(struct phia_service*, uint64_t);

static int sc_ctl_call(struct phia_service *, uint64_t);
static int sc_ctl_checkpoint(struct scheduler*);
static int sc_ctl_shutdown(struct scheduler*, struct si*);

struct screadarg {
	struct sv        v;
	char     *prefix;
	int       prefixsize;
	struct sv        vup;
	struct sicache  *cache;
	int       cachegc;
	enum phia_order   order;
	int       has;
	int       upsert;
	int       upsert_eq;
	int       cache_only;
	int       oldest_only;
	uint64_t  vlsn;
	int       vlsn_generate;
};

struct scread {
	struct phia_index *db;
	struct si         *index;
	struct screadarg   arg;
	int         start;
	int         read_disk;
	int         read_cache;
	struct svv        *result;
	int         rc;
	struct runtime         *r;
};

static void sc_readopen(struct scread*, struct runtime*, struct phia_index*, struct si*);
static void sc_readclose(struct scread*);
static int sc_read(struct scread*, struct scheduler*);

static int sc_write(struct scheduler*, struct svlog*, uint64_t, int);

static int
sc_init(struct scheduler *s, struct runtime *r)
{
	uint64_t now = clock_monotonic64();
	tt_pthread_mutex_init(&s->lock, NULL);
	s->checkpoint_lsn           = 0;
	s->checkpoint_lsn_last      = 0;
	s->checkpoint               = false;
	s->age                      = 0;
	s->age_time                 = now;
	s->gc                       = 0;
	s->gc_time                  = now;
	s->lru                      = 0;
	s->lru_time                 = now;
	s->i                        = NULL;
	s->count                    = 0;
	s->rr                       = 0;
	s->r                        = r;
	rlist_create(&s->shutdown);
	s->shutdown_pending = 0;
	return 0;
}

static int sc_add(struct scheduler *s, struct si *index)
{
	struct scdb *db = ss_malloc(s->r->a, sizeof(struct scdb));
	if (unlikely(db == NULL))
		return -1;
	db->index  = index;
	db->active = 0;
	memset(db->workers, 0, sizeof(db->workers));

	tt_pthread_mutex_lock(&s->lock);
	int count = s->count + 1;
	struct scdb **i = ss_malloc(s->r->a, count * sizeof(struct scdb*));
	if (unlikely(i == NULL)) {
		tt_pthread_mutex_unlock(&s->lock);
		ss_free(s->r->a, db);
		return -1;
	}
	memcpy(i, s->i, s->count * sizeof(struct scdb*));
	i[s->count] = db;
	void *iprev = s->i;
	s->i = i;
	s->count = count;
	tt_pthread_mutex_unlock(&s->lock);
	if (iprev)
		ss_free(s->r->a, iprev);
	return 0;
}

static int sc_del(struct scheduler *s, struct si *index, int lock)
{
	if (unlikely(s->i == NULL))
		return 0;
	if (lock)
		tt_pthread_mutex_lock(&s->lock);
	struct scdb *db = NULL;
	struct scdb **iprev;
	int count = s->count - 1;
	if (unlikely(count == 0)) {
		iprev = s->i;
		db = s->i[0];
		s->count = 0;
		s->i = NULL;
		goto free;
	}
	struct scdb **i = ss_malloc(s->r->a, count * sizeof(struct scdb*));
	if (unlikely(i == NULL)) {
		if (lock)
			tt_pthread_mutex_unlock(&s->lock);
		return -1;
	}
	int j = 0;
	int k = 0;
	while (j < s->count) {
		if (s->i[j]->index == index) {
			db = s->i[j];
			j++;
			continue;
		}
		i[k] = s->i[j];
		k++;
		j++;
	}
	iprev = s->i;
	s->i = i;
	s->count = count;
	if (unlikely(s->rr >= s->count))
		s->rr = 0;
free:
	if (lock)
		tt_pthread_mutex_unlock(&s->lock);
	ss_free(s->r->a, iprev);
	ss_free(s->r->a, db);
	return 0;
}

static struct scheduler *
phia_env_get_scheduler(struct phia_env *);

static int sc_ctl_call(struct phia_service *srv, uint64_t vlsn)
{
	struct scheduler *sc = phia_env_get_scheduler(srv->env);
	int rc = sr_statusactive(sc->r->status);
	if (unlikely(rc == 0))
		return 0;
	rc = sc_step(srv, vlsn);
	return rc;
}

static int sc_ctl_checkpoint(struct scheduler *s)
{
	tt_pthread_mutex_lock(&s->lock);
	sc_task_checkpoint(s);
	tt_pthread_mutex_unlock(&s->lock);
	return 0;
}

static int sc_ctl_shutdown(struct scheduler *s, struct si *i)
{
	tt_pthread_mutex_lock(&s->lock);
	s->shutdown_pending++;
	rlist_add(&s->shutdown, &i->link);
	tt_pthread_mutex_unlock(&s->lock);
	return 0;
}

static void sc_readclose(struct scread *r)
{
	struct runtime *rt = r->r;
	/* free key, prefix, upsert and a pending result */
	if (r->arg.v.v)
		sv_vunref(rt, r->arg.v.v);
	if (r->arg.vup.v)
		sv_vunref(rt, r->arg.vup.v);
	if (unlikely(r->result))
		sv_vunref(rt, r->result);
	/* free read cache */
	if (likely(r->arg.cachegc && r->arg.cache))
		si_cachepool_push(r->arg.cache);
}

static void
sc_readopen(struct scread *r, struct runtime *rt, struct phia_index *db, struct si *index)
{
	r->db = db;
	r->index = index;
	r->start = 0;
	r->read_disk = 0;
	r->read_cache = 0;
	r->result = NULL;
	r->rc = 0;
	r->r = rt;
}

static int sc_read(struct scread *r, struct scheduler *s)
{
	struct screadarg *arg = &r->arg;
	struct si *index = r->index;

	if (likely(arg->vlsn_generate))
		arg->vlsn = sr_seq(s->r->seq, SR_LSN);

	struct siread q;
	si_readopen(&q, index, arg->cache,
	            arg->order,
	            arg->vlsn,
	            arg->prefix,
	            arg->prefixsize,
	            sv_pointer(&arg->v),
	            sv_size(&arg->v));
	q.upsert_v = &arg->vup;
	q.upsert_eq = arg->upsert_eq;
	q.cache_only = arg->cache_only;
	q.oldest_only = arg->oldest_only;
	q.has = arg->has;
	r->rc = si_read(&q);
	r->read_disk  += q.read_disk;
	r->read_cache += q.read_cache;
	r->result = q.result.v;
	si_readclose(&q);
	return r->rc;
}

static inline int
sc_execute(struct sctask *t, struct sdc *c, uint64_t vlsn)
{
	struct si *index;
	if (unlikely(t->shutdown))
		index = t->shutdown;
	else
		index = t->db->index;

	uint64_t vlsn_lru = si_lru_vlsn(index);
	return si_execute(index, c, &t->plan, vlsn, vlsn_lru);
}

static inline struct scdb*
sc_peek(struct scheduler *s)
{
	if (s->rr >= s->count)
		s->rr = 0;
	int start = s->rr;
	int limit = s->count;
	int i = start;
first_half:
	while (i < limit) {
		struct scdb *db = s->i[i];
		if (unlikely(! si_active(db->index))) {
			i++;
			continue;
		}
		s->rr = i;
		return db;
	}
	if (i > start) {
		i = 0;
		limit = start;
		goto first_half;
	}
	s->rr = 0;
	return NULL;
}

static inline void
sc_next(struct scheduler *s)
{
	s->rr++;
	if (s->rr >= s->count)
		s->rr = 0;
}

static inline int
sc_plan(struct scheduler *s, struct siplan *plan)
{
	struct scdb *db = s->i[s->rr];
	return si_plan(db->index, plan);
}

static inline int
sc_planquota(struct scheduler *s, struct siplan *plan, uint32_t quota, uint32_t quota_limit)
{
	struct scdb *db = s->i[s->rr];
	if (db->workers[quota] >= quota_limit)
		return 2;
	return si_plan(db->index, plan);
}

static inline int
sc_do_shutdown(struct scheduler *s, struct sctask *task)
{
	if (likely(s->shutdown_pending == 0))
		return 0;
	struct si *index, *n;
	rlist_foreach_entry_safe(index, &s->shutdown, link, n) {
		task->plan.plan = SI_SHUTDOWN;
		int rc;
		rc = si_plan(index, &task->plan);
		if (rc == 1) {
			s->shutdown_pending--;
			rlist_del(&index->link);
			sc_del(s, index, 0);
			task->shutdown = index;
			task->db = NULL;
			return 1;
		}
	}
	return 0;
}

static int
sc_do(struct scheduler *s, struct sctask *task, struct srzone *zone,
      struct scdb *db, uint64_t vlsn, uint64_t now)
{
	int rc;

	/* node gc */
	task->plan.plan = SI_NODEGC;
	rc = sc_plan(s, &task->plan);
	if (rc == 1) {
		si_ref(db->index, SI_REFBE);
		task->db = db;
		return 1;
	}

	/* checkpoint */
	if (s->checkpoint) {
		task->plan.plan = SI_CHECKPOINT;
		task->plan.a = s->checkpoint_lsn;
		rc = sc_plan(s, &task->plan);
		switch (rc) {
		case 1:
			db->workers[SC_QBRANCH]++;
			si_ref(db->index, SI_REFBE);
			task->db = db;
			return 1;
		case 0: /* complete */
			if (sc_end(s, db, SI_CHECKPOINT))
				sc_task_checkpoint_done(s);
			break;
		}
	}

	/* garbage-collection */
	if (s->gc) {
		task->plan.plan = SI_GC;
		task->plan.a = vlsn;
		task->plan.b = zone->gc_wm;
		rc = sc_planquota(s, &task->plan, SC_QGC, zone->gc_prio);
		switch (rc) {
		case 1:
			if (zone->mode == 0)
				task->plan.plan = SI_COMPACT_INDEX;
			si_ref(db->index, SI_REFBE);
			db->workers[SC_QGC]++;
			task->db = db;
			return 1;
		case 0: /* complete */
			if (sc_end(s, db, SI_GC))
				sc_task_gc_done(s, now);
			break;
		}
	}

	/* lru */
	if (s->lru) {
		task->plan.plan = SI_LRU;
		rc = sc_planquota(s, &task->plan, SC_QLRU, zone->lru_prio);
		switch (rc) {
		case 1:
			if (zone->mode == 0)
				task->plan.plan = SI_COMPACT_INDEX;
			si_ref(db->index, SI_REFBE);
			db->workers[SC_QLRU]++;
			task->db = db;
			return 1;
		case 0: /* complete */
			if (sc_end(s, db, SI_LRU))
				sc_task_lru_done(s, now);
			break;
		}
	}

	/* index aging */
	if (s->age) {
		task->plan.plan = SI_AGE;
		task->plan.a = zone->branch_age * 1000000; /* ms */
		task->plan.b = zone->branch_age_wm;
		rc = sc_planquota(s, &task->plan, SC_QBRANCH, zone->branch_prio);
		switch (rc) {
		case 1:
			if (zone->mode == 0)
				task->plan.plan = SI_COMPACT_INDEX;
			si_ref(db->index, SI_REFBE);
			db->workers[SC_QBRANCH]++;
			task->db = db;
			return 1;
		case 0: /* complete */
			if (sc_end(s, db, SI_AGE))
				sc_task_age_done(s, now);
			break;
		}
	}

	/* compact_index (compaction with in-memory index) */
	if (zone->mode == 0) {
		task->plan.plan = SI_COMPACT_INDEX;
		task->plan.a = zone->branch_wm;
		rc = sc_plan(s, &task->plan);
		if (rc == 1) {
			si_ref(db->index, SI_REFBE);
			task->db = db;
			return 1;
		}
		goto no_job;
	}

	/* branching */
	task->plan.plan = SI_BRANCH;
	task->plan.a = zone->branch_wm;
	rc = sc_planquota(s, &task->plan, SC_QBRANCH, zone->branch_prio);
	if (rc == 1) {
		db->workers[SC_QBRANCH]++;
		si_ref(db->index, SI_REFBE);
		task->db = db;
		return 1;
	}

	/* compaction */
	task->plan.plan = SI_COMPACT;
	task->plan.a = zone->compact_wm;
	task->plan.b = zone->compact_mode;
	rc = sc_plan(s, &task->plan);
	if (rc == 1) {
		si_ref(db->index, SI_REFBE);
		task->db = db;
		return 1;
	}

no_job:
	si_planinit(&task->plan);
	return 0;
}

static inline void
sc_periodic_done(struct scheduler *s, uint64_t now)
{
	/* checkpoint */
	if (unlikely(s->checkpoint))
		sc_task_checkpoint_done(s);
	/* gc */
	if (unlikely(s->gc))
		sc_task_gc_done(s, now);
	/* lru */
	if (unlikely(s->lru))
		sc_task_lru_done(s, now);
	/* age */
	if (unlikely(s->age))
		sc_task_age_done(s, now);
}

static inline void
sc_periodic(struct scheduler *s, struct srzone *zone, uint64_t now)
{
	if (unlikely(s->count == 0))
		return;
	/* checkpoint */
	switch (zone->mode) {
	case 0:  /* compact_index */
		break;
	case 1:  /* compact_index + branch_count prio */
		assert(0);
		break;
	case 2:  /* checkpoint */
	{
		if (!s->checkpoint)
			sc_task_checkpoint(s);
		break;
	}
	default: /* branch + compact */
		assert(zone->mode == 3);
	}
	/* gc */
	if (s->gc == 0 && zone->gc_prio && zone->gc_period) {
		if ((now - s->gc_time) >= zone->gc_period_us)
			sc_task_gc(s);
	}
	/* lru */
	if (s->lru == 0 && zone->lru_prio && zone->lru_period) {
		if ((now - s->lru_time) >= zone->lru_period_us)
			sc_task_lru(s);
	}
	/* aging */
	if (s->age == 0 && zone->branch_prio && zone->branch_age_period) {
		if ((now - s->age_time) >= zone->branch_age_period_us)
			sc_task_age(s);
	}
}

static int
sc_schedule(struct sctask *task, struct phia_service *srv, uint64_t vlsn)
{
	uint64_t now = clock_monotonic64();
	struct scheduler *sc = phia_env_get_scheduler(srv->env);
	struct srzone *zone = sr_zoneof(sc->r);
	int rc;
	tt_pthread_mutex_lock(&sc->lock);
	/* start periodic tasks */
	sc_periodic(sc, zone, now);
	/* index shutdown-drop */
	rc = sc_do_shutdown(sc, task);
	if (rc) {
		tt_pthread_mutex_unlock(&sc->lock);
		return rc;
	}
	/* peek an index */
	struct scdb *db = sc_peek(sc);
	if (unlikely(db == NULL)) {
		/* complete on-going periodic tasks when there
		 * are no active index maintenance tasks left */
		sc_periodic_done(sc, now);
		tt_pthread_mutex_unlock(&sc->lock);
		return 0;
	}
	assert(db != NULL);
	rc = sc_do(sc, task, zone, db, vlsn, now);
	/* schedule next index */
	sc_next(sc);
	tt_pthread_mutex_unlock(&sc->lock);
	return rc;
}

static inline int
sc_complete(struct scheduler *s, struct sctask *t)
{
	tt_pthread_mutex_lock(&s->lock);
	struct scdb *db = t->db;
	switch (t->plan.plan) {
	case SI_BRANCH:
	case SI_AGE:
	case SI_CHECKPOINT:
		db->workers[SC_QBRANCH]--;
		break;
	case SI_COMPACT_INDEX:
		break;
	case SI_GC:
		db->workers[SC_QGC]--;
		break;
	case SI_LRU:
		db->workers[SC_QLRU]--;
		break;
	}
	if (db)
		si_unref(db->index, SI_REFBE);
	tt_pthread_mutex_unlock(&s->lock);
	return 0;
}

static inline void
sc_taskinit(struct sctask *task)
{
	si_planinit(&task->plan);
	task->db = NULL;
	task->shutdown = NULL;
}

static int
sc_step(struct phia_service *srv, uint64_t vlsn)
{
	struct scheduler *sc = phia_env_get_scheduler(srv->env);
	struct sctask task;
	sc_taskinit(&task);
	int rc = sc_schedule(&task, srv, vlsn);
	int rc_job = rc;
	if (rc_job > 0) {
		rc = sc_execute(&task, &srv->sdc, vlsn);
		if (unlikely(rc == -1)) {
			if (task.db != NULL) {
				sr_statusset(&task.db->index->status,
					     SR_MALFUNCTION);
			}
			return -1;
		}
	}
	sc_complete(sc, &task);
	return rc_job;
}

static int sc_write(struct scheduler *s, struct svlog *log, uint64_t lsn, int recover)
{
	/* write-ahead log */
	struct sltx tl;
	sl_begin(s->r, &tl, lsn);
	int rc = sl_write(&tl, log);
	if (unlikely(rc == -1)) {
		return -1;
	}

	/* index */
	uint64_t now = clock_monotonic64();
	struct svlogindex *i   = (struct svlogindex*)log->index.s;
	struct svlogindex *end = (struct svlogindex*)log->index.p;
	while (i < end) {
		struct si *index = i->index;
		struct sitx x;
		si_begin(&x, index);
		si_write(&x, log, i, now, recover);
		si_commit(&x);
		i++;
	}
	return 0;
}

struct seconfrt {
	/* phia */
	char      version[16];
	char      version_storage[16];
	char      build[32];
	/* memory */
	uint64_t  memory_used;
	uint32_t  pager_pools;
	uint32_t  pager_pool_size;
	uint32_t  pager_ref_pools;
	uint32_t  pager_ref_pool_size;
	/* scheduler */
	char      zone[4];
	uint32_t  checkpoint;
	uint64_t  checkpoint_lsn;
	uint64_t  checkpoint_lsn_last;
	uint32_t  gc_active;
	uint32_t  lru_active;
	/* metric */
	struct srseq     seq;
	/* performance */
	uint32_t  tx_rw;
	uint32_t  tx_ro;
	uint32_t  tx_gc_queue;
	struct srstat    stat;
};

struct seconf {
	/* phia */
	char         *path;
	uint32_t      path_create;
	int           recover;
	int           recover_complete;
	/* compaction */
	struct srzonemap     zones;
	/* memory */
	uint64_t      memory_limit;
	int           confmax;
	struct srconf       *conf;
	struct phia_env     *env;
};

static int se_confinit(struct seconf*, struct phia_env *o);
static void se_conffree(struct seconf*);
static int se_confvalidate(struct seconf*);
static int se_confserialize(struct seconf*, struct ssbuf*);

struct phia_confcursor {
	struct phia_env *env;
	struct ssbuf dump;
	int first;
	struct srconfdump *pos;
};

struct phia_env {
	struct srstatus    status;
	/** List of open spaces. */
	struct rlist db;
	struct srseq       seq;
	struct seconf      conf;
	struct ssquota     quota;
	struct ssvfs       vfs;
	struct ssa         a_oom;
	struct ssa         a;
	struct sicachepool cachepool;
	struct sxmanager   xm;
	struct scheduler          scheduler;
	struct srstat      stat;
	struct sflimit     limit;
	struct ssinjection ei;
	struct runtime      r;
};

struct phia_index {
	struct phia_env *env;
	uint32_t   created;
	struct siprofiler rtp;
	struct si        *index;
	struct sxindex    coindex;
	uint64_t   txn_min;
	uint64_t   txn_max;
	/** Member of env->db list. */
	struct rlist link;
};

struct phia_document {
	struct phia_index *db;
	struct sv        v;
	enum phia_order   order;
	int       orderset;
	struct sfv       fields[8];
	int       fields_count;
	int       fields_count_keys;
	void     *prefix;
	void     *prefixcopy;
	uint32_t  prefixsize;
	void     *value;
	uint32_t  valuesize;
	/* read options */
	int       cache_only;
	int       oldest_only;
	/* stats */
	int       read_disk;
	int       read_cache;
	int       read_latency;
};

struct scheduler *
phia_env_get_scheduler(struct phia_env *env)
{
	return &env->scheduler;
}

void
phia_error()
{
	diag_raise();
}

static struct phia_document *
phia_document_newv(struct phia_env*, struct phia_index *, const struct sv*);

int
phia_document_delete(struct phia_document *v)
{
	struct phia_env *e = v->db->env;
	if (v->v.v)
		si_gcv(&e->r, v->v.v);
	v->v.v = NULL;
	if (v->prefixcopy)
		ss_free(&e->a, v->prefixcopy);
	v->prefixcopy = NULL;
	v->prefix = NULL;
	ss_free(&e->a, v);
	return 0;
}


static inline int
phia_document_validate_ro(struct phia_document *o, struct phia_index *dest)
{
	if (unlikely(o->db != dest))
		return sr_error("%s", "incompatible document parent db");
	struct svv *v = o->v.v;
	v->flags = SVGET;
	return 0;
}

static inline int
phia_document_build(struct phia_document *o);

static inline int
phia_document_validate(struct phia_document *o, struct phia_index *dest, uint8_t flags)
{
	struct phia_env *e = o->db->env;
	if (unlikely(o->db != dest))
		return sr_error("%s", "incompatible document parent db");
	struct svv *v = o->v.v;
	v->flags = flags;
	if (v->lsn != 0) {
		uint64_t lsn = sr_seq(&e->seq, SR_LSN);
		if (v->lsn <= lsn)
			return sr_error("%s", "incompatible document lsn");
	}
	return 0;
}

static struct phia_document *phia_index_result(struct phia_env*, struct scread*);
int
phia_index_read(struct phia_index*, struct phia_document*,
		struct phia_document **, struct sx*, int, struct sicache*);
static int phia_index_visible(struct phia_index*, uint64_t);
static void phia_index_bind(struct phia_index*);
static void phia_index_unbind(struct phia_index*, uint64_t);
static int phia_index_recoverbegin(struct phia_index*);
static int phia_index_recoverend(struct phia_index*);

struct phia_tx {
	struct phia_env *env;
	int64_t lsn;
	bool half_commit;
	uint64_t start;
	struct svlog log;
	struct sx t;
};

struct phia_cursor {
	struct phia_index *db;
	struct svlog log;
	struct sx t;
	uint64_t start;
	int ops;
	int read_disk;
	int read_cache;
	int read_commited;
	struct sicache *cache;
};

int
phia_recover(struct phia_env *e)
{
	/* recover phases */
	int status = sr_status(&e->status);
	if (status == SR_RECOVER) {
		sr_statusset(&e->status, SR_ONLINE);
		return 0;
	}
	if (status == SR_ONLINE) {
		sr_statusset(&e->status, SR_RECOVER);
		return 0;
	}
	if (status != SR_OFFLINE)
		return -1;

	/* validate configuration */
	int rc;
	rc = se_confvalidate(&e->conf);
	if (unlikely(rc == -1))
		return -1;
	sr_statusset(&e->status, SR_RECOVER);

	/* set memory quota (disable during recovery) */
	ss_quotaset(&e->quota, e->conf.memory_limit);
	ss_quotaenable(&e->quota, 0);

	/* Ensure phia data directory exists. */
	rc = sr_checkdir(&e->r, e->conf.path);
	if (unlikely(rc == -1))
		return -1;
	/* enable quota */
	ss_quotaenable(&e->quota, 1);
	sr_statusset(&e->status, SR_ONLINE);

	return 0;
}

int
phia_env_delete(struct phia_env *e)
{
	int rcret = 0;
	int rc;
	sr_statusset(&e->status, SR_SHUTDOWN);
	{
		struct phia_index *db, *next;
		rlist_foreach_entry_safe(db, &e->db, link, next) {
			rc = phia_index_delete(db);
			if (unlikely(rc == -1))
				rcret = -1;
		}
	}
	sx_managerfree(&e->xm);
	ss_vfsfree(&e->vfs);
	si_cachepool_free(&e->cachepool);
	se_conffree(&e->conf);
	ss_quotafree(&e->quota);
	sf_limitfree(&e->limit, &e->a);
	sr_statfree(&e->stat);
	sr_seqfree(&e->seq);
	sr_statusfree(&e->status);
	free(e);
	return rcret;
}

static inline int
se_confv(struct srconf *c, struct srconfstmt *s)
{
	return sr_conf_serialize(c, s);
}

static inline struct srconf*
se_confphia(struct phia_env *e, struct seconfrt *rt, struct srconf **pc)
{
	struct srconf *phia = *pc;
	struct srconf *p = NULL;
	sr_C(&p, pc, se_confv, "version", SS_STRING, rt->version, SR_RO, NULL);
	sr_C(&p, pc, se_confv, "version_storage", SS_STRING, rt->version_storage, SR_RO, NULL);
	sr_C(&p, pc, se_confv, "build", SS_STRING, rt->build, SR_RO, NULL);
	sr_c(&p, pc, se_confv, "path", SS_STRINGPTR, &e->conf.path);
	sr_c(&p, pc, se_confv, "path_create", SS_U32, &e->conf.path_create);
	return sr_C(NULL, pc, NULL, "phia", SS_UNDEF, phia, SR_NS, NULL);
}

static inline struct srconf*
se_confmemory(struct phia_env *e, struct seconfrt *rt, struct srconf **pc)
{
	struct srconf *memory = *pc;
	struct srconf *p = NULL;
	sr_c(&p, pc, se_confv, "limit", SS_U64, &e->conf.memory_limit);
	sr_C(&p, pc, se_confv, "used", SS_U64, &rt->memory_used, SR_RO, NULL);
	return sr_C(NULL, pc, NULL, "memory", SS_UNDEF, memory, SR_NS, NULL);
}

static inline struct srconf*
se_confcompaction(struct phia_env *e, struct seconfrt *rt ssunused, struct srconf **pc)
{
	struct srconf *compaction = NULL;
	struct srconf *prev = NULL;
	struct srconf *p;
	int i = 0;
	for (; i < 11; i++) {
		struct srzone *z = &e->conf.zones.zones[i];
		if (! z->enable)
			continue;
		struct srconf *zone = *pc;
		p = NULL;
		sr_c(&p, pc, se_confv, "mode", SS_U32, &z->mode);
		sr_c(&p, pc, se_confv, "compact_wm", SS_U32, &z->compact_wm);
		sr_c(&p, pc, se_confv, "compact_mode", SS_U32, &z->compact_mode);
		sr_c(&p, pc, se_confv, "branch_prio", SS_U32, &z->branch_prio);
		sr_c(&p, pc, se_confv, "branch_wm", SS_U32, &z->branch_wm);
		sr_c(&p, pc, se_confv, "branch_age", SS_U32, &z->branch_age);
		sr_c(&p, pc, se_confv, "branch_age_period", SS_U32, &z->branch_age_period);
		sr_c(&p, pc, se_confv, "branch_age_wm", SS_U32, &z->branch_age_wm);
		sr_c(&p, pc, se_confv, "gc_wm", SS_U32, &z->gc_wm);
		sr_c(&p, pc, se_confv, "gc_prio", SS_U32, &z->gc_prio);
		sr_c(&p, pc, se_confv, "gc_period", SS_U32, &z->gc_period);
		sr_c(&p, pc, se_confv, "lru_prio", SS_U32, &z->lru_prio);
		sr_c(&p, pc, se_confv, "lru_period", SS_U32, &z->lru_period);
		prev = sr_C(&prev, pc, NULL, z->name, SS_UNDEF, zone, SR_NS, NULL);
		if (compaction == NULL)
			compaction = prev;
	}
	return sr_C(NULL, pc, NULL, "compaction", SS_UNDEF, compaction, SR_NS, NULL);
}

int
phia_checkpoint(struct phia_env *env)
{
	return sc_ctl_checkpoint(&env->scheduler);
}

bool
phia_checkpoint_is_active(struct phia_env *env)
{
	tt_pthread_mutex_lock(&env->scheduler.lock);
	bool is_active = env->scheduler.checkpoint;
	tt_pthread_mutex_unlock(&env->scheduler.lock);
	return is_active;
}

static inline struct srconf*
se_confscheduler(struct seconfrt *rt, struct srconf **pc)
{
	struct srconf *scheduler = *pc;
	struct srconf *p = NULL;
	sr_C(&p, pc, se_confv, "zone", SS_STRING, rt->zone, SR_RO, NULL);
	sr_C(&p, pc, se_confv, "gc_active", SS_U32, &rt->gc_active, SR_RO, NULL);
	sr_C(&p, pc, se_confv, "lru_active", SS_U32, &rt->lru_active, SR_RO, NULL);
	return sr_C(NULL, pc, NULL, "scheduler", SS_UNDEF, scheduler, SR_NS, NULL);
}

static inline struct srconf*
se_confperformance(struct phia_env *e ssunused, struct seconfrt *rt, struct srconf **pc)
{
	struct srconf *perf = *pc;
	struct srconf *p = NULL;
	sr_C(&p, pc, se_confv, "documents", SS_U64, &rt->stat.v_count, SR_RO, NULL);
	sr_C(&p, pc, se_confv, "documents_used", SS_U64, &rt->stat.v_allocated, SR_RO, NULL);
	sr_C(&p, pc, se_confv, "key", SS_STRING, rt->stat.key.sz, SR_RO, NULL);
	sr_C(&p, pc, se_confv, "value", SS_STRING, rt->stat.value.sz, SR_RO, NULL);
	sr_C(&p, pc, se_confv, "set", SS_U64, &rt->stat.set, SR_RO, NULL);
	sr_C(&p, pc, se_confv, "set_latency", SS_STRING, rt->stat.set_latency.sz, SR_RO, NULL);
	sr_C(&p, pc, se_confv, "delete", SS_U64, &rt->stat.del, SR_RO, NULL);
	sr_C(&p, pc, se_confv, "delete_latency", SS_STRING, rt->stat.del_latency.sz, SR_RO, NULL);
	sr_C(&p, pc, se_confv, "upsert", SS_U64, &rt->stat.upsert, SR_RO, NULL);
	sr_C(&p, pc, se_confv, "upsert_latency", SS_STRING, rt->stat.upsert_latency.sz, SR_RO, NULL);
	sr_C(&p, pc, se_confv, "get", SS_U64, &rt->stat.get, SR_RO, NULL);
	sr_C(&p, pc, se_confv, "get_latency", SS_STRING, rt->stat.get_latency.sz, SR_RO, NULL);
	sr_C(&p, pc, se_confv, "get_read_disk", SS_STRING, rt->stat.get_read_disk.sz, SR_RO, NULL);
	sr_C(&p, pc, se_confv, "get_read_cache", SS_STRING, rt->stat.get_read_cache.sz, SR_RO, NULL);
	sr_C(&p, pc, se_confv, "tx_active_rw", SS_U32, &rt->tx_rw, SR_RO, NULL);
	sr_C(&p, pc, se_confv, "tx_active_ro", SS_U32, &rt->tx_ro, SR_RO, NULL);
	sr_C(&p, pc, se_confv, "tx", SS_U64, &rt->stat.tx, SR_RO, NULL);
	sr_C(&p, pc, se_confv, "tx_rollback", SS_U64, &rt->stat.tx_rlb, SR_RO, NULL);
	sr_C(&p, pc, se_confv, "tx_conflict", SS_U64, &rt->stat.tx_conflict, SR_RO, NULL);
	sr_C(&p, pc, se_confv, "tx_lock", SS_U64, &rt->stat.tx_lock, SR_RO, NULL);
	sr_C(&p, pc, se_confv, "tx_latency", SS_STRING, rt->stat.tx_latency.sz, SR_RO, NULL);
	sr_C(&p, pc, se_confv, "tx_ops", SS_STRING, rt->stat.tx_stmts.sz, SR_RO, NULL);
	sr_C(&p, pc, se_confv, "tx_gc_queue", SS_U32, &rt->tx_gc_queue, SR_RO, NULL);
	sr_C(&p, pc, se_confv, "cursor", SS_U64, &rt->stat.cursor, SR_RO, NULL);
	sr_C(&p, pc, se_confv, "cursor_latency", SS_STRING, rt->stat.cursor_latency.sz, SR_RO, NULL);
	sr_C(&p, pc, se_confv, "cursor_read_disk", SS_STRING, rt->stat.cursor_read_disk.sz, SR_RO, NULL);
	sr_C(&p, pc, se_confv, "cursor_read_cache", SS_STRING, rt->stat.cursor_read_cache.sz, SR_RO, NULL);
	sr_C(&p, pc, se_confv, "cursor_ops", SS_STRING, rt->stat.cursor_ops.sz, SR_RO, NULL);
	return sr_C(NULL, pc, NULL, "performance", SS_UNDEF, perf, SR_NS, NULL);
}

static inline struct srconf*
se_confmetric(struct phia_env *e ssunused, struct seconfrt *rt, struct srconf **pc)
{
	struct srconf *metric = *pc;
	struct srconf *p = NULL;
	sr_C(&p, pc, se_confv, "lsn",  SS_U64, &rt->seq.lsn, SR_RO, NULL);
	sr_C(&p, pc, se_confv, "tsn",  SS_U64, &rt->seq.tsn, SR_RO, NULL);
	sr_C(&p, pc, se_confv, "nsn",  SS_U64, &rt->seq.nsn, SR_RO, NULL);
	sr_C(&p, pc, se_confv, "dsn",  SS_U32, &rt->seq.dsn, SR_RO, NULL);
	sr_C(&p, pc, se_confv, "lfsn", SS_U64, &rt->seq.lfsn, SR_RO, NULL);
	return sr_C(NULL, pc, NULL, "metric", SS_UNDEF, metric, SR_NS, NULL);
}

static inline struct srconf*
se_confdb(struct phia_env *e, struct seconfrt *rt ssunused, struct srconf **pc)
{
	struct srconf *db = NULL;
	struct srconf *prev = NULL;
	struct srconf *p;
	struct phia_index *o;
	rlist_foreach_entry(o, &e->db, link)
	{
		si_profilerbegin(&o->rtp, o->index);
		si_profiler(&o->rtp);
		si_profilerend(&o->rtp);
		/* database index */
		struct srconf *database = *pc;
		p = NULL;
		sr_C(&p, pc, se_confv, "memory_used", SS_U64, &o->rtp.memory_used, SR_RO, NULL);
		sr_C(&p, pc, se_confv, "size", SS_U64, &o->rtp.total_node_size, SR_RO, NULL);
		sr_C(&p, pc, se_confv, "size_uncompressed", SS_U64, &o->rtp.total_node_origin_size, SR_RO, NULL);
		sr_C(&p, pc, se_confv, "size_amqf", SS_U64, &o->rtp.total_amqf_size, SR_RO, NULL);
		sr_C(&p, pc, se_confv, "count", SS_U64, &o->rtp.count, SR_RO, NULL);
		sr_C(&p, pc, se_confv, "count_dup", SS_U64, &o->rtp.count_dup, SR_RO, NULL);
		sr_C(&p, pc, se_confv, "read_disk", SS_U64, &o->rtp.read_disk, SR_RO, NULL);
		sr_C(&p, pc, se_confv, "read_cache", SS_U64, &o->rtp.read_cache, SR_RO, NULL);
		sr_C(&p, pc, se_confv, "temperature_avg", SS_U32, &o->rtp.temperature_avg, SR_RO, NULL);
		sr_C(&p, pc, se_confv, "temperature_min", SS_U32, &o->rtp.temperature_min, SR_RO, NULL);
		sr_C(&p, pc, se_confv, "temperature_max", SS_U32, &o->rtp.temperature_max, SR_RO, NULL);
		sr_C(&p, pc, se_confv, "temperature_histogram", SS_STRINGPTR, &o->rtp.histogram_temperature_ptr, SR_RO, NULL);
		sr_C(&p, pc, se_confv, "node_count", SS_U32, &o->rtp.total_node_count, SR_RO, NULL);
		sr_C(&p, pc, se_confv, "branch_count", SS_U32, &o->rtp.total_branch_count, SR_RO, NULL);
		sr_C(&p, pc, se_confv, "branch_avg", SS_U32, &o->rtp.total_branch_avg, SR_RO, NULL);
		sr_C(&p, pc, se_confv, "branch_max", SS_U32, &o->rtp.total_branch_max, SR_RO, NULL);
		sr_C(&p, pc, se_confv, "branch_histogram", SS_STRINGPTR, &o->rtp.histogram_branch_ptr, SR_RO, NULL);
		sr_C(&p, pc, se_confv, "page_count", SS_U32, &o->rtp.total_page_count, SR_RO, NULL);
		sr_C(&prev, pc, NULL, o->index->conf.name, SS_UNDEF, database, SR_NS, o);
		if (db == NULL)
			db = prev;
	}
	return sr_C(NULL, pc, NULL, "db", SS_UNDEF, db, SR_NS, NULL);
}

static inline int
se_confdebug_oom(struct srconf *c, struct srconfstmt *s)
{
	struct phia_env *e = s->ptr;
	assert(e->ei.oom == 0);
	int rc = se_confv(c, s);
	if (unlikely(rc == -1))
		return rc;
	ss_aclose(&e->a);
	ss_aopen(&e->a_oom, &ss_ooma, e->ei.oom);
	e->a = e->a_oom;
	return 0;
}

static inline int
se_confdebug_io(struct srconf *c, struct srconfstmt *s)
{
	struct phia_env *e = s->ptr;
	assert(e->ei.io == 0);
	int rc = se_confv(c, s);
	if (unlikely(rc == -1))
		return rc;
	ss_vfsfree(&e->vfs);
	ss_vfsinit(&e->vfs, &ss_testvfs, e->ei.io);
	return 0;
}

static inline struct srconf*
se_confdebug(struct phia_env *e, struct seconfrt *rt ssunused, struct srconf **pc)
{
	struct srconf *prev = NULL;
	struct srconf *p = NULL;
	prev = p;
	struct srconf *ei = *pc;
	sr_c(&p, pc, se_confdebug_oom, "oom",     SS_U32, &e->ei.oom);
	sr_c(&p, pc, se_confdebug_io, "io",       SS_U32, &e->ei.io);
	sr_c(&p, pc, se_confv, "sd_build_0",      SS_U32, &e->ei.e[0]);
	sr_c(&p, pc, se_confv, "sd_build_1",      SS_U32, &e->ei.e[1]);
	sr_c(&p, pc, se_confv, "si_branch_0",     SS_U32, &e->ei.e[2]);
	sr_c(&p, pc, se_confv, "si_compaction_0", SS_U32, &e->ei.e[3]);
	sr_c(&p, pc, se_confv, "si_compaction_1", SS_U32, &e->ei.e[4]);
	sr_c(&p, pc, se_confv, "si_compaction_2", SS_U32, &e->ei.e[5]);
	sr_c(&p, pc, se_confv, "si_compaction_3", SS_U32, &e->ei.e[6]);
	sr_c(&p, pc, se_confv, "si_compaction_4", SS_U32, &e->ei.e[7]);
	sr_c(&p, pc, se_confv, "si_recover_0",    SS_U32, &e->ei.e[8]);
	sr_C(&prev, pc, NULL, "error_injection", SS_UNDEF, ei, SR_NS, NULL);
	struct srconf *debug = prev;
	return sr_C(NULL, pc, NULL, "debug", SS_UNDEF, debug, SR_NS, NULL);
}

static struct srconf*
se_confprepare(struct phia_env *e, struct seconfrt *rt, struct srconf *c, int serialize)
{
	/* phia */
	struct srconf *pc = c;
	struct srconf *phia     = se_confphia(e, rt, &pc);
	struct srconf *memory     = se_confmemory(e, rt, &pc);
	struct srconf *compaction = se_confcompaction(e, rt, &pc);
	struct srconf *scheduler  = se_confscheduler(rt, &pc);
	struct srconf *perf       = se_confperformance(e, rt, &pc);
	struct srconf *metric     = se_confmetric(e, rt, &pc);
	struct srconf *db         = se_confdb(e, rt, &pc);
	struct srconf *debug      = se_confdebug(e, rt, &pc);

	phia->next     = memory;
	memory->next     = compaction;
	compaction->next = scheduler;
	scheduler->next  = perf;
	perf->next       = metric;
	metric->next     = db;
	if (! serialize)
		db->next = debug;
	return phia;
}

static int
se_confrt(struct phia_env *e, struct seconfrt *rt)
{
	/* phia */
	snprintf(rt->version, sizeof(rt->version),
	         "%d.%d.%d",
	         SR_VERSION_A - '0',
	         SR_VERSION_B - '0',
	         SR_VERSION_C - '0');
	snprintf(rt->version_storage, sizeof(rt->version_storage),
	         "%d.%d.%d",
	         SR_VERSION_STORAGE_A - '0',
	         SR_VERSION_STORAGE_B - '0',
	         SR_VERSION_STORAGE_C - '0');
	snprintf(rt->build, sizeof(rt->build), "%s",
	         PACKAGE_VERSION);

	/* memory */
	rt->memory_used = ss_quotaused(&e->quota);

	/* scheduler */
	tt_pthread_mutex_lock(&e->scheduler.lock);
	rt->checkpoint           = e->scheduler.checkpoint;
	rt->checkpoint_lsn_last  = e->scheduler.checkpoint_lsn_last;
	rt->checkpoint_lsn       = e->scheduler.checkpoint_lsn;
	rt->gc_active            = e->scheduler.gc;
	rt->lru_active           = e->scheduler.lru;
	tt_pthread_mutex_unlock(&e->scheduler.lock);

	int v = ss_quotaused_percent(&e->quota);
	struct srzone *z = sr_zonemap(&e->conf.zones, v);
	memcpy(rt->zone, z->name, sizeof(rt->zone));

	/* metric */
	sr_seqlock(&e->seq);
	rt->seq = e->seq;
	sr_sequnlock(&e->seq);

	/* performance */
	rt->tx_rw = e->xm.count_rw;
	rt->tx_ro = e->xm.count_rd;
	rt->tx_gc_queue = e->xm.count_gc;

	tt_pthread_mutex_lock(&e->stat.lock);
	rt->stat = e->stat;
	tt_pthread_mutex_unlock(&e->stat.lock);
	sr_statprepare(&rt->stat);
	return 0;
}

static inline int
se_confensure(struct seconf *c)
{
	struct phia_env *e = (struct phia_env*)c->env;
	int confmax = 2048;
	confmax *= sizeof(struct srconf);
	if (likely(confmax <= c->confmax))
		return 0;
	struct srconf *cptr = ss_malloc(&e->a, confmax);
	if (unlikely(cptr == NULL))
		return sr_oom();
	ss_free(&e->a, c->conf);
	c->conf = cptr;
	c->confmax = confmax;
	return 0;
}

static int se_confserialize(struct seconf *c, struct ssbuf *buf)
{
	int rc;
	rc = se_confensure(c);
	if (unlikely(rc == -1))
		return -1;
	struct phia_env *e = (struct phia_env*)c->env;
	struct seconfrt rt;
	se_confrt(e, &rt);
	struct srconf *conf = c->conf;
	struct srconf *root;
	root = se_confprepare(e, &rt, conf, 1);
	struct srconfstmt stmt = {
		.path      = NULL,
		.value     = NULL,
		.valuesize = 0,
		.valuetype = SS_UNDEF,
		.serialize = buf,
		.ptr       = e,
		.r         = &e->r
	};
	return sr_confexec(root, &stmt);
}

static int se_confinit(struct seconf *c, struct phia_env *o)
{
	c->confmax = 2048;
	c->conf = ss_malloc(&o->a, sizeof(struct srconf) * c->confmax);
	if (unlikely(c->conf == NULL))
		return -1;
	c->env                 = o;
	c->path                = NULL;
	c->path_create         = 1;
	c->recover             = 1;
	c->memory_limit        = 0;
	struct srzone def = {
		.enable            = 1,
		.mode              = 3, /* branch + compact */
		.compact_wm        = 2,
		.compact_mode      = 0, /* branch priority */
		.branch_prio       = 1,
		.branch_wm         = 10 * 1024 * 1024,
		.branch_age        = 40,
		.branch_age_period = 40,
		.branch_age_wm     = 1 * 1024 * 1024,
		.gc_prio           = 1,
		.gc_period         = 60,
		.gc_wm             = 30,
		.lru_prio          = 0,
		.lru_period        = 0
	};
	struct srzone redzone = {
		.enable            = 1,
		.mode              = 2, /* checkpoint */
		.compact_wm        = 4,
		.compact_mode      = 0,
		.branch_prio       = 0,
		.branch_wm         = 0,
		.branch_age        = 0,
		.branch_age_period = 0,
		.branch_age_wm     = 0,
		.gc_prio           = 0,
		.gc_period         = 0,
		.gc_wm             = 0,
		.lru_prio          = 0,
		.lru_period        = 0
	};
	sr_zonemap_set(&o->conf.zones,  0, &def);
	sr_zonemap_set(&o->conf.zones, 80, &redzone);
	return 0;
}

static void se_conffree(struct seconf *c)
{
	struct phia_env *e = (struct phia_env*)c->env;
	if (c->conf) {
		ss_free(&e->a, c->conf);
		c->conf = NULL;
	}
	if (c->path) {
		ss_free(&e->a, c->path);
		c->path = NULL;
	}
}

static int se_confvalidate(struct seconf *c)
{
	struct phia_env *e = (struct phia_env*)c->env;
	if (c->path == NULL) {
		sr_error("%s", "repository path is not set");
		return -1;
	}
	int i = 0;
	for (; i < 11; i++) {
		struct srzone *z = &e->conf.zones.zones[i];
		if (! z->enable)
			continue;
		if (z->compact_wm <= 1) {
			sr_error("bad %d.compact_wm value", i * 10);
			return -1;
		}
		/* convert periodic times from sec to usec */
		z->branch_age_period_us = z->branch_age_period * 1000000;
		z->gc_period_us         = z->gc_period * 1000000;
		z->lru_period_us        = z->lru_period * 1000000;
	}
	return 0;
}

void
phia_confcursor_delete(struct phia_confcursor *c)
{
	struct phia_env *e = c->env;
	ss_buffree(&c->dump, &e->a);
	ss_free(&e->a, c);
}

int
phia_confcursor_next(struct phia_confcursor *c, const char **key,
		    const char **value)
{
	if (c->first) {
		assert( ss_bufsize(&c->dump) >= (int)sizeof(struct srconfdump) );
		c->first = 0;
		c->pos = (struct srconfdump*)c->dump.s;
	} else {
		int size = sizeof(struct srconfdump) + c->pos->keysize + c->pos->valuesize;
		c->pos = (struct srconfdump*)((char*)c->pos + size);
	if ((char*)c->pos >= c->dump.p)
			c->pos = NULL;
	}
	if (unlikely(c->pos == NULL))
		return 1;
	*key = sr_confkey(c->pos);
	*value = sr_confvalue(c->pos);
	return 0;
}

struct phia_confcursor *
phia_confcursor_new(struct phia_env *e)
{
	struct phia_confcursor *c;
	c = ss_malloc(&e->a, sizeof(struct phia_confcursor));
	if (unlikely(c == NULL)) {
		sr_oom();
		return NULL;
	}
	c->env = e;
	c->pos = NULL;
	c->first = 1;
	ss_bufinit(&c->dump);
	int rc = se_confserialize(&e->conf, &c->dump);
	if (unlikely(rc == -1)) {
		phia_confcursor_delete(c);
		sr_oom();
		return NULL;
	}
	return c;
}

void
phia_cursor_delete(struct phia_cursor *c)
{
	struct phia_env *e = c->db->env;
	uint64_t id = c->t.id;
	if (! c->read_commited)
		sx_rollback(&c->t);
	if (c->cache)
		si_cachepool_push(c->cache);
	phia_index_unbind(c->db, id);
	sr_statcursor(&e->stat, c->start,
	              c->read_disk,
	              c->read_cache,
	              c->ops);
	ss_free(&e->a, c);
}

int
phia_cursor_next(struct phia_cursor *c, struct phia_document *key,
		 struct phia_document **result)
{
	struct phia_index *db = key->db;
	if (unlikely(! key->orderset))
		key->order = PHIA_GE;
	/* this statistics might be not complete, because
	 * last statement is not accounted here */
	c->read_disk  += key->read_disk;
	c->read_cache += key->read_cache;
	c->ops++;
	struct sx *x = &c->t;
	if (c->read_commited)
		x = NULL;
	return phia_index_read(db, key, result, x, 0, c->cache);
}

void
phia_cursor_set_read_commited(struct phia_cursor *c, bool read_commited)
{
	sx_rollback(&c->t);
	c->read_commited = read_commited;
}

struct phia_cursor *
phia_cursor_new(struct phia_index *db)
{
	struct phia_env *e = db->env;
	struct phia_cursor *c;
	c = ss_malloc(&e->a, sizeof(struct phia_cursor));
	if (unlikely(c == NULL)) {
		sr_oom();
		return NULL;
	}
	sv_loginit(&c->log);
	sx_init(&e->xm, &c->t, &c->log);
	c->db = db;
	c->start = clock_monotonic64();
	c->ops = 0;
	c->read_disk = 0;
	c->read_cache = 0;
	c->t.state = SXUNDEF;
	c->cache = si_cachepool_pop(&e->cachepool);
	if (unlikely(c->cache == NULL)) {
		sr_oom();
		return NULL;
	}
	c->read_commited = 0;
	uint64_t vlsn = UINT64_MAX;
	sx_begin(&e->xm, &c->t, SXRO, &c->log, vlsn);
	phia_index_bind(db);
	return c;
}

static int
si_confcreate(struct siconf *conf, struct ssa *a,
	      struct key_def *key_def)
{
	char name[128];
	snprintf(name, sizeof(name), "%" PRIu32 ":%" PRIu32,
	         key_def->space_id, key_def->iid);
	conf->name = ss_strdup(a, name);
	if (conf->name == NULL) {
		sr_oom();
		goto error;
	}
	conf->id                    = key_def->space_id;
	conf->sync                  = cfg_geti("phia.sync");
	conf->node_size             = key_def->opts.node_size;
	conf->node_page_size        = key_def->opts.page_size;
	conf->node_page_checksum    = 1;
	conf->compression_key       = key_def->opts.compression_key;

	/* compression */
	if (key_def->opts.compression[0] != '\0') {
		conf->compression_if = ss_filterof(key_def->opts.compression);
		if (conf->compression_if == NULL) {
			sr_error("unknown compression type '%s'",
				 key_def->opts.compression);
			goto error;
		}
		conf->compression = 1;
	} else {
		conf->compression = 0;
		conf->compression_if = &ss_nonefilter;
	}
	conf->compression_sz = ss_strdup(a, conf->compression_if->name);
	if (conf->compression_sz == NULL) {
		sr_oom();
		goto error;
	}

	/* compression_branch */
	if (key_def->opts.compression_branch[0] != '\0') {
		conf->compression_branch_if =
			ss_filterof(key_def->opts.compression_branch);
		if (unlikely(conf->compression_branch_if == NULL)) {
			sr_error("unknown compression type '%s'",
				 key_def->opts.compression_branch);
			goto error;
		}
		conf->compression_branch = 1;
	} else {
		conf->compression_branch = 0;
		conf->compression_branch_if = &ss_nonefilter;
	}
	conf->compression_branch_sz = ss_strdup(a,
		conf->compression_branch_if->name);
	if (conf->compression_branch_sz == NULL) {
		sr_oom();
		goto error;
	}

	conf->temperature           = 0;
	conf->amqf                  = key_def->opts.amqf;
	/* path */
	if (key_def->opts.path[0] == '\0') {
		char path[1024];
		snprintf(path, sizeof(path), "%s/%s", cfg_gets("phia_dir"),
			 conf->name);
		conf->path = ss_strdup(a, path);
	} else {
		conf->path = ss_strdup(a, key_def->opts.path);
	}
	if (conf->path == NULL) {
		sr_oom();
		goto error;
	}
	conf->path_fail_on_exists   = 0;
	conf->path_fail_on_drop     = 0;
	conf->lru                   = 0;
	conf->lru_step              = 128 * 1024;
	conf->buf_gc_wm             = 1024 * 1024;

	return 0;
error:
	return -1;
}

static int
sf_schemecreate(struct sfscheme *scheme, struct ssa *a,
		struct key_def *key_def)
{
	scheme->key_def = key_def;
	scheme->fmt_storage = key_def->opts.compression_key ?
		SF_SPARSE : SF_RAW;

	for (uint32_t i = 0; i < key_def->part_count; i++) {
		char name[32];
		snprintf(name, sizeof(name), "key_%" PRIu32, i);
		struct sffield *field = sf_fieldnew(a, name);
		if (field == NULL) {
			sr_oom();
			goto error;
		}

		/* set field type */
		char type[32];
		snprintf(type, sizeof(type), "%s,key(%" PRIu32 ")",
		         (key_def->parts[i].type == NUM ? "u64" : "string"),
		         i);
		int rc = sf_fieldoptions(field, a, type);
		if (rc == -1) {
			sf_fieldfree(field, a);
			sr_oom();
			goto error;
		}
		rc = sf_schemeadd(scheme, a, field);
		if (rc == -1) {
			sf_fieldfree(field, a);
			sr_oom();
			goto error;
		}
	}

	struct sffield *field = sf_fieldnew(a, "value");
	if (field == NULL) {
		sr_oom();
		goto error;
	}
	int rc = sf_fieldoptions(field, a, "string");
	if (rc == -1) {
		sf_fieldfree(field, a);
		goto error;
	}
	rc = sf_schemeadd(scheme, a, field);
	if (rc == -1) {
		sf_fieldfree(field, a);
		goto error;
	}

	/* validate scheme and set keys */
	rc = sf_schemevalidate(scheme, a);
	if (rc == -1) {
		sr_error("incomplete scheme %s", "");
		goto error;
	}
	return 0;
error:
	return -1;
}

int
phia_index_open(struct phia_index *db)
{
	struct phia_env *e = db->env;
	int status = sr_status(&db->index->status);
	if (status == SR_RECOVER ||
	    status == SR_DROP_PENDING)
		goto online;
	if (status != SR_OFFLINE)
		return -1;
	sx_indexset(&db->coindex, db->index->conf.id);
	int rc = phia_index_recoverbegin(db);
	if (unlikely(rc == -1))
		return -1;

online:
	phia_index_recoverend(db);
	rc = sc_add(&e->scheduler, db->index);
	if (unlikely(rc == -1))
		return -1;
	return 0;
}

static inline int
phia_index_free(struct phia_index *db, int close)
{
	struct phia_env *e = db->env;
	int rcret = 0;
	int rc;
	sx_indexfree(&db->coindex, &e->xm);
	if (close) {
		rc = si_close(db->index);
		if (unlikely(rc == -1))
			rcret = -1;
	}
	ss_free(&e->a, db);
	return rcret;
}

static inline void
phia_index_unref(struct phia_index *db)
{
	struct phia_env *e = db->env;
	/* do nothing during env shutdown */
	int status = sr_status(&e->status);
	if (status == SR_SHUTDOWN)
		return;
	/* reduce reference counter */
	int ref;
	ref = si_unref(db->index, SI_REFFE);
	if (ref > 1)
		return;
	/* drop/shutdown pending:
	 *
	 * switch state and transfer job to
	 * the scheduler.
	*/
	status = sr_status(&db->index->status);
	switch (status) {
	case SR_SHUTDOWN_PENDING:
		status = SR_SHUTDOWN;
		break;
	case SR_DROP_PENDING:
		status = SR_DROP;
		break;
	default:
		return;
	}
	/* destroy index object */
	struct si *index = db->index;
	rlist_del(&db->link);
	phia_index_free(db, 0);

	/* schedule index shutdown or drop */
	sr_statusset(&index->status, status);
	sc_ctl_shutdown(&e->scheduler, index);
}

int
phia_index_delete(struct phia_index *db)
{
	struct phia_env *e = db->env;
	int status = sr_status(&e->status);
	if (status == SR_SHUTDOWN ||
	    status == SR_OFFLINE) {
		return phia_index_free(db, 1);
	}
	phia_index_unref(db);
	return 0;
}

int
phia_index_close(struct phia_index *db)
{
	struct phia_env *e = db->env;
	int status = sr_status(&db->index->status);
	if (unlikely(! sr_statusactive_is(status)))
		return -1;
	/* set last visible transaction id */
	db->txn_max = sx_max(&e->xm);
	sr_statusset(&db->index->status, SR_SHUTDOWN_PENDING);
	return 0;
}

int
phia_index_drop(struct phia_index *db)
{
	struct phia_env *e = db->env;
	int status = sr_status(&db->index->status);
	if (unlikely(! sr_statusactive_is(status)))
		return -1;
	int rc = si_dropmark(db->index);
	if (unlikely(rc == -1))
		return -1;
	/* set last visible transaction id */
	db->txn_max = sx_max(&e->xm);
	sr_statusset(&db->index->status, SR_DROP_PENDING);
	return 0;
}

static struct phia_document *
phia_index_result(struct phia_env *e, struct scread *r)
{
	struct sv result;
	sv_init(&result, &sv_vif, r->result, NULL);
	r->result = NULL;

	struct phia_document *v = phia_document_newv(e, r->db, &result);
	if (unlikely(v == NULL))
		return NULL;
	v->cache_only   = r->arg.cache_only;
	v->oldest_only  = r->arg.oldest_only;
	v->read_disk    = r->read_disk;
	v->read_cache   = r->read_cache;
	v->read_latency = 0;
	if (result.v) {
		v->read_latency = clock_monotonic64() - r->start;
		sr_statget(&e->stat,
		           v->read_latency,
		           v->read_disk,
		           v->read_cache);
	}

	/* propagate current document settings to
	 * the result one */
	v->orderset = 1;
	v->order = r->arg.order;
	if (v->order == PHIA_GE)
		v->order = PHIA_GT;
	else if (v->order == PHIA_LE)
		v->order = PHIA_LT;

	/* set prefix */
	if (r->arg.prefix) {
		v->prefix = r->arg.prefix;
		v->prefixcopy = r->arg.prefix;
		v->prefixsize = r->arg.prefixsize;
	}

	return v;
}

int
phia_index_read(struct phia_index *db, struct phia_document *o,
		struct phia_document **result, struct sx *x, int x_search,
		struct sicache *cache)
{
	struct phia_env *e = db->env;
	uint64_t start  = clock_monotonic64();

	/* prepare the key */
	int rc = phia_document_build(o);
	if (unlikely(rc == -1))
		return -1;
	rc = phia_document_validate_ro(o, db);
	if (unlikely(rc == -1))
		return -1;
	if (unlikely(! sr_online(&db->index->status))) {
		sr_error("%s", "index is not online");
		return -1;
	}

	struct sv vup;
	sv_init(&vup, &sv_vif, NULL, NULL);

	/* concurrent */
	if (x_search && o->order == PHIA_EQ) {
		/* note: prefix is ignored during concurrent
		 * index search */
		int rc = sx_get(x, &db->coindex, &o->v, &vup);
		if (unlikely(rc == -1))
			return -1;
		if (rc == 2) { /* delete */
			*result = NULL;
			return 0;
		}
		if (rc == 1 && !sv_is(&vup, SVUPSERT)) {
			struct phia_document *ret;
			ret = phia_document_newv(e, db, &vup);
<<<<<<< HEAD
			if (likely(ret)) {
				ret->cache_only  = o->cache_only;
				ret->oldest_only = o->oldest_only;
				ret->created     = 1;
				ret->orderset    = 1;
			} else {
				sv_vunref(db->index->r, vup.v);
=======
			if (ret == NULL) {
				sv_vunref(&db->index->r, vup.v);
				return -1;
>>>>>>> c15235c8
			}
			ret->cache_only  = o->cache_only;
			ret->oldest_only = o->oldest_only;
			ret->orderset    = 1;
			*result = ret;
			return 0;
		}
	} else {
		sx_get_autocommit(&e->xm, &db->coindex);
	}

	/* prepare read cache */
	int cachegc = 0;
	if (cache == NULL) {
		cachegc = 1;
		cache = si_cachepool_pop(&e->cachepool);
		if (unlikely(cache == NULL)) {
			if (vup.v)
				sv_vunref(db->index->r, vup.v);
			sr_oom();
			return -1;
		}
	}

	sv_vref(o->v.v);

	/* prepare request */
	struct scread q;
	sc_readopen(&q, db->index->r, db, db->index);
	q.start = start;
	struct screadarg *arg = &q.arg;
	arg->v           = o->v;
	arg->prefix      = o->prefixcopy;
	arg->prefixsize  = o->prefixsize;
	arg->vup         = vup;
	arg->cache       = cache;
	arg->cachegc     = cachegc;
	arg->order       = o->order;
	arg->has         = 0;
	arg->cache_only  = o->cache_only;
	arg->oldest_only = o->oldest_only;
	if (x) {
		arg->vlsn = x->vlsn;
		arg->vlsn_generate = 0;
	} else {
		arg->vlsn = 0;
		arg->vlsn_generate = 1;
	}
	arg->upsert = 1;
	arg->upsert_eq   = 0;
	if (arg->order == PHIA_EQ) {
		arg->order = PHIA_GE;
		arg->upsert_eq = 1;
	}

	/* read index */
	rc = sc_read(&q, &e->scheduler);
	switch (rc) {
	case 0:
		/* not found */
		sc_readclose(&q);
		*result = NULL;
		return 0;
	case 1:
		/* found */
		*result = phia_index_result(e, &q);
		sc_readclose(&q);
		if (*result == NULL)
			return -1;
		o->prefixcopy = NULL;
		return 0;
	case 2:
		/* cache miss */
		assert(o->cache_only);
		sc_readclose(&q);
		*result = NULL;
		return 0;
	default:
		assert(rc < 0);
		sc_readclose(&q);
		return -1;
	}
}

int
phia_index_get(struct phia_index *db, struct phia_document *key,
	       struct phia_document **result)
{
	return phia_index_read(db, key, result, NULL, 0, NULL);
}

struct phia_index *
phia_index_new(struct phia_env *e, struct key_def *key_def)
{
	char name[128];
	snprintf(name, sizeof(name), "%" PRIu32 ":%" PRIu32,
	         key_def->space_id, key_def->iid);
	struct phia_index *dup = phia_index_by_name(e, name);
	if (unlikely(dup)) {
		sr_error("index '%s' already exists", name);
		return NULL;
	}
	struct phia_index *db = ss_malloc(&e->a, sizeof(struct phia_index));
	if (unlikely(db == NULL)) {
		sr_oom();
		return NULL;
	}
	memset(db, 0, sizeof(*db));
	db->env = e;
	db->index = si_init(&e->r, db);
	if (unlikely(db->index == NULL)) {
		ss_free(&e->a, db);
		return NULL;
	}
	if (si_confcreate(&db->index->conf, e->r.a, key_def) |
	    sf_schemecreate(&db->index->scheme, e->r.a, key_def)) {
		si_close(db->index);
		ss_free(&e->a, db);
		return NULL;
	}
	sr_statusset(&db->index->status, SR_OFFLINE);
	sx_indexinit(&db->coindex, &e->xm, db, db->index,
		     &db->index->scheme);
	db->txn_min = sx_min(&e->xm);
	db->txn_max = UINT32_MAX;
	rlist_add(&e->db, &db->link);
	return db;
}

struct phia_index *
phia_index_by_name(struct phia_env *e, const char *name)
{
	struct phia_index *db;
	rlist_foreach_entry(db, &e->db, link) {
		if (strcmp(db->index->conf.name, name) == 0)
			return db;
	}
	return NULL;
}

static int phia_index_visible(struct phia_index *db, uint64_t txn)
{
	return txn > db->txn_min && txn <= db->txn_max;
}

static void
phia_index_bind(struct phia_index *db)
{
	int status = sr_status(&db->index->status);
	if (sr_statusactive_is(status))
		si_ref(db->index, SI_REFFE);
}

static void
phia_index_unbind(struct phia_index *db, uint64_t txn)
{
	if (phia_index_visible(db, txn))
		phia_index_unref(db);
}

size_t
phia_index_bsize(struct phia_index *db)
{
	si_profilerbegin(&db->rtp, db->index);
	si_profiler(&db->rtp);
	si_profilerend(&db->rtp);
	return db->rtp.memory_used;
}

uint64_t
phia_index_size(struct phia_index *db)
{
	si_profilerbegin(&db->rtp, db->index);
	si_profiler(&db->rtp);
	si_profilerend(&db->rtp);
	return db->rtp.count;
}

static int phia_index_recoverbegin(struct phia_index *db)
{
	/* open and recover repository */
	sr_statusset(&db->index->status, SR_RECOVER);
	/* do not allow to recover existing indexes
	 * during online (only create), since logpool
	 * reply is required. */
	int rc = si_recover(db->index);
	if (unlikely(rc == -1))
		goto error;
	db->created = rc;
	return 0;
error:
	sr_statusset(&db->index->status, SR_MALFUNCTION);
	return -1;
}

static int phia_index_recoverend(struct phia_index *db)
{
	int status = sr_status(&db->index->status);
	if (unlikely(status == SR_DROP_PENDING))
		return 0;
	sr_statusset(&db->index->status, SR_ONLINE);
	return 0;
}

static inline int
phia_document_build(struct phia_document *o)
{
	struct phia_index *db = o->db;
	struct sfscheme *scheme = &db->index->scheme;
	struct phia_env *e = db->env;

	if (likely(o->v.v != NULL))
		return 0;

	assert(o->v.v == NULL);

	/* create document from raw data */
	struct svv *v;
	if (o->prefix) {
		if (scheme->keys[0]->type != SS_STRING)
			return sr_error("%s", "prefix search is only "
			                "supported for a string key");

		void *copy = ss_malloc(&e->a, o->prefixsize);
		if (unlikely(copy == NULL))
			return sr_oom();
		memcpy(copy, o->prefix, o->prefixsize);
		o->prefixcopy = copy;

		if (o->fields_count_keys == 0 && o->prefix)
		{
			memset(o->fields, 0, sizeof(o->fields));
			o->fields[0].pointer = o->prefix;
			o->fields[0].size = o->prefixsize;
			sf_limitset(&e->limit, scheme, o->fields, PHIA_GE);
			goto allocate;
		}
	}

	/* create document using current format, supplied
	 * key-chain and value */
	if (unlikely(o->fields_count_keys != scheme->keys_count))
	{
		/* set unspecified min/max keys, depending on
		 * iteration order */
		sf_limitset(&e->limit, scheme, o->fields, o->order);
		o->fields_count = scheme->fields_count;
		o->fields_count_keys = scheme->keys_count;
	}

allocate:
	v = sv_vbuild(db->index->r, scheme, o->fields);
	if (unlikely(v == NULL))
		return sr_oom();
	sv_init(&o->v, &sv_vif, v, NULL);
	return 0;
}

int
phia_document_set_field(struct phia_document *v, const char *path,
			const char *pointer, int size)
{
	struct phia_index *db = v->db;
	struct phia_env *e = db->env;
	struct sffield *field = sf_schemefind(&db->index->scheme, (char*)path);
	if (unlikely(field == NULL))
		return -1;
	assert(field->position < (int)(sizeof(v->fields) / sizeof(struct sfv)));
	struct sfv *fv = &v->fields[field->position];
	if (size == 0)
		size = strlen(pointer);
	int fieldsize_max;
	if (field->key) {
		fieldsize_max = 1024;
	} else {
		fieldsize_max = 2 * 1024 * 1024;
	}
	if (unlikely(size > fieldsize_max)) {
		sr_error("field '%s' is too big (%d limit)",
		         pointer, fieldsize_max);
		return -1;
	}
	if (fv->pointer == NULL) {
		v->fields_count++;
		if (field->key)
			v->fields_count_keys++;
	}
	fv->pointer = (char *)pointer;
	fv->size = size;
	sr_statkey(&e->stat, size);
	return 0;
}

void
phia_document_set_order(struct phia_document *doc, enum phia_order order)
{
	doc->order = order;
	doc->orderset = 1;
}

char *
phia_document_field(struct phia_document *v, const char *path, int *size)
{
	/* match field */
	struct phia_index *db = v->db;
	struct sffield *field = sf_schemefind(&db->index->scheme, (char*)path);
	if (unlikely(field == NULL))
		return NULL;
	/* result document */
	if (v->v.v)
		return sv_field(&v->v, &db->index->scheme, field->position, (uint32_t*)size);
	/* field document */
	assert(field->position < (int)(sizeof(v->fields) / sizeof(struct sfv)));
	struct sfv *fv = &v->fields[field->position];
	if (fv->pointer == NULL)
		return NULL;
	if (size)
		*size = fv->size;
	return fv->pointer;
}

void
phia_document_set_cache_only(struct phia_document *doc, bool cache_only)
{
	doc->cache_only = cache_only;
}

int64_t
phia_document_lsn(struct phia_document *v)
{
	uint64_t lsn = -1;
	if (v->v.v)
		lsn = ((struct svv*)(v->v.v))->lsn;
	return lsn;
}

static struct phia_document *
phia_document_newv(struct phia_env *e, struct phia_index *db, const struct sv *vp)
{
	struct phia_document *doc;
	doc = ss_malloc(&e->a, sizeof(struct phia_document));
	if (unlikely(doc == NULL)) {
		sr_oom();
		return NULL;
	}
	memset(doc, 0, sizeof(*doc));
	doc->order = PHIA_EQ;
	doc->db = db;
	if (vp) {
		doc->v = *vp;
	}
	return doc;
}

static inline int
phia_tx_write(struct phia_tx *t, struct phia_document *o, uint8_t flags)
{
	struct phia_env *e = t->env;
	struct phia_index *db = o->db;

	/* validate req */
	if (unlikely(t->t.state == SXPREPARE)) {
		sr_error("%s", "transaction is in 'prepare' state (read-only)");
		return -1;
	}

	/* validate index status */
	int status = sr_status(&db->index->status);
	switch (status) {
	case SR_SHUTDOWN_PENDING:
	case SR_DROP_PENDING:
		if (unlikely(! phia_index_visible(db, t->t.id))) {
			sr_error("%s", "index is invisible for the transaction");
			return -1;
		}
		break;
	case SR_RECOVER:
	case SR_ONLINE: break;
	default:
		assert(0);
		return -1;
	}

	/* create document */
	int rc = phia_document_build(o);
	if (unlikely(rc == -1))
		return -1;
	rc = phia_document_validate(o, db, flags);
	if (unlikely(rc == -1))
		return -1;

	struct svv *v = o->v.v;
	sv_vref(v);
	int size = sv_vsize(v);

	/* concurrent index only */
	rc = sx_set(&t->t, &db->coindex, v);
	phia_document_delete(o);
	if (unlikely(rc != 0))
		return -1;
	ss_quota(&e->quota, SS_QADD, size);
	return 0;
}

int
phia_replace(struct phia_tx *tx, struct phia_document *key)
{
	return phia_tx_write(tx, key, 0);
}

int
phia_upsert(struct phia_tx *tx, struct phia_document *key)
{
	return phia_tx_write(tx, key, SVUPSERT);
}

int
phia_delete(struct phia_tx *tx, struct phia_document *key)
{
	return phia_tx_write(tx, key, SVDELETE);
}

int
phia_get(struct phia_tx *t, struct phia_document *key,
	 struct phia_document **result)
{
	struct phia_index *db = key->db;
	/* validate index */
	int status = sr_status(&db->index->status);
	switch (status) {
	case SR_SHUTDOWN_PENDING:
	case SR_DROP_PENDING:
		if (unlikely(! phia_index_visible(db, t->t.id))) {
			sr_error("%s", "index is invisible to the transaction");
			return -1;
		}
		break;
	case SR_ONLINE:
	case SR_RECOVER:
		break;
	default:
		assert(0);
		return -1;
	}
	return phia_index_read(db, key, result, &t->t, 1, NULL);
}

static inline void
phia_tx_free(struct phia_tx *tx)
{
	struct phia_env *env = tx->env;
	sv_logfree(&tx->log, &env->a);
	ss_free(&env->a, tx);
}

static inline void
phia_tx_end(struct phia_tx *t, int rlb, int conflict)
{
	struct phia_env *e = t->env;
	uint32_t count = sv_logcount(&t->log);
	sx_gc(&t->t);
	sv_logreset(&t->log);
	sr_stattx(&e->stat, t->start, count, rlb, conflict);
	struct phia_index *db, *tmp;
	rlist_foreach_entry_safe(db, &e->db, link, tmp) {
		phia_index_unbind(db, t->t.id);
	}
	phia_tx_free(t);
}

int
phia_rollback(struct phia_tx *tx)
{
	sx_rollback(&tx->t);
	phia_tx_end(tx, 1, 0);
	return 0;
}

static int
phia_tx_prepare(struct sx *x, struct sv *v, struct phia_index *db,
		struct sicache *cache)
{
	struct phia_env *e = db->env;

	struct scread q;
	sc_readopen(&q, db->index->r, db, db->index);
	struct screadarg *arg = &q.arg;
	arg->v             = *v;
	arg->vup.v         = NULL;
	arg->prefix        = NULL;
	arg->prefixsize    = 0;
	arg->cache         = cache;
	arg->cachegc       = 0;
	arg->order         = PHIA_EQ;
	arg->has           = 1;
	arg->upsert        = 0;
	arg->upsert_eq     = 0;
	arg->cache_only    = 0;
	arg->oldest_only   = 0;
	arg->vlsn          = x->vlsn;
	arg->vlsn_generate = 0;
	int rc = sc_read(&q, &e->scheduler);
	sc_readclose(&q);
	return rc;
}

int
phia_commit(struct phia_tx *t)
{
	struct phia_env *e = t->env;
	int status = sr_status(&e->status);
	if (unlikely(! sr_statusactive_is(status)))
		return -1;
	int recover = (status == SR_RECOVER);

	/* prepare transaction */
	if (t->t.state == SXREADY || t->t.state == SXLOCK)
	{
		struct sicache *cache = NULL;
		sxpreparef prepare = NULL;
		if (! recover) {
			prepare = phia_tx_prepare;
			cache = si_cachepool_pop(&e->cachepool);
			if (unlikely(cache == NULL))
				return sr_oom();
		}
		enum sxstate s = sx_prepare(&t->t, prepare, cache);
		if (cache)
			si_cachepool_push(cache);
		if (s == SXLOCK) {
			sr_stattx_lock(&e->stat);
			return 2;
		}
		if (s == SXROLLBACK) {
			sx_rollback(&t->t);
			phia_tx_end(t, 0, 1);
			return 1;
		}
		assert(s == SXPREPARE);

		sx_commit(&t->t);

		if (t->half_commit) {
			/* Half commit mode.
			 *
			 * A half committed transaction is no longer
			 * being part of concurrent index, but still can be
			 * commited or rolled back.
			 * Yet, it is important to maintain external
			 * serial commit order.
			*/
			return 0;
		}
	}
	assert(t->t.state == SXCOMMIT);

	/* do wal write and backend commit */
	if (unlikely(recover))
		recover = 2;
	int rc;
	rc = sc_write(&e->scheduler, &t->log, t->lsn, recover);
	if (unlikely(rc == -1))
		sx_rollback(&t->t);

	phia_tx_end(t, 0, 0);
	return rc;
}

void
phia_tx_set_lsn(struct phia_tx *tx, int64_t lsn)
{
	tx->lsn = lsn;
}

void
phia_tx_set_half_commit(struct phia_tx *tx, bool half_commit)
{
	tx->half_commit = half_commit;
}

struct phia_tx *
phia_begin(struct phia_env *e)
{
	struct phia_tx *t;
	t = ss_malloc(&e->a, sizeof(struct phia_tx));
	if (unlikely(t == NULL)) {
		sr_oom();
		return NULL;
	}
	t->env = e;
	sv_loginit(&t->log);
	sx_init(&e->xm, &t->t, &t->log);
	t->start = clock_monotonic64();
	t->lsn = 0;
	t->half_commit = 0;
	sx_begin(&e->xm, &t->t, SXRW, &t->log, UINT64_MAX);
	struct phia_index *db;
	rlist_foreach_entry(db, &e->db, link) {
		phia_index_bind(db);
	}
	return t;
}

struct phia_env *
phia_env_new(void)
{
	struct phia_env *e = malloc(sizeof(*e));
	if (unlikely(e == NULL))
		return NULL;
	memset(e, 0, sizeof(*e));
	sr_statusinit(&e->status);
	sr_statusset(&e->status, SR_OFFLINE);
	ss_vfsinit(&e->vfs, &ss_stdvfs);
	ss_aopen(&e->a, &ss_stda);
	int rc;
	rc = se_confinit(&e->conf, e);
	if (unlikely(rc == -1))
		goto error;
	rlist_create(&e->db);
	ss_quotainit(&e->quota);
	sr_seqinit(&e->seq);
	sr_statinit(&e->stat);
	sf_limitinit(&e->limit, &e->a);
	sr_init(&e->r, &e->status, &e->a, &e->vfs, &e->quota,
	        &e->conf.zones, &e->seq, &e->ei, &e->stat);
	sx_managerinit(&e->xm, &e->r);
	si_cachepool_init(&e->cachepool, &e->r);
	sc_init(&e->scheduler, &e->r);

	e->conf.path_create = 0;
	e->conf.path = ss_strdup(&e->a, cfg_gets("phia_dir"));
	if (e->conf.path == NULL) {
		sr_oom();
		goto error;
	}
	e->conf.memory_limit = cfg_getd("phia.memory_limit")*1024*1024*1024;

	/* configure zone = 0 */
	struct srzone *z = &e->conf.zones.zones[0];
	assert(z->enable);
	z->compact_wm = cfg_geti("phia.compact_wm");
	z->branch_prio = cfg_geti("phia.branch_prio");
	z->branch_age = cfg_geti("phia.branch_age");
	z->branch_age_period = cfg_geti("phia.branch_age_period");
	z->branch_age_wm = cfg_geti("phia.branch_age_wm");

	return e;
error:
	sr_statusfree(&e->status);
	phia_env_delete(e);
	return NULL;
}

struct phia_document *
phia_document_new(struct phia_index *db)
{
	struct phia_env *env = db->env;
	return phia_document_newv(env, db, NULL);
}

struct phia_service *
phia_service_new(struct phia_env *env)
{
	struct phia_service *srv = ss_malloc(env->r.a, sizeof(struct phia_service));
	if (srv == NULL) {
		sr_oom();
		return NULL;
	}
	srv->env = env;
	sd_cinit(&srv->sdc);
	return srv;
}

int
phia_service_do(struct phia_service *srv)
{
	return sc_ctl_call(srv, sx_vlsn(&srv->env->xm));
}

void
phia_service_delete(struct phia_service *srv)
{
	sd_cfree(&srv->sdc, srv->env->r.a);
	ss_free(srv->env->r.a, srv);
}<|MERGE_RESOLUTION|>--- conflicted
+++ resolved
@@ -13977,19 +13977,9 @@
 		if (rc == 1 && !sv_is(&vup, SVUPSERT)) {
 			struct phia_document *ret;
 			ret = phia_document_newv(e, db, &vup);
-<<<<<<< HEAD
-			if (likely(ret)) {
-				ret->cache_only  = o->cache_only;
-				ret->oldest_only = o->oldest_only;
-				ret->created     = 1;
-				ret->orderset    = 1;
-			} else {
+			if (ret == NULL) {
 				sv_vunref(db->index->r, vup.v);
-=======
-			if (ret == NULL) {
-				sv_vunref(&db->index->r, vup.v);
 				return -1;
->>>>>>> c15235c8
 			}
 			ret->cache_only  = o->cache_only;
 			ret->oldest_only = o->oldest_only;
