--- conflicted
+++ resolved
@@ -980,6 +980,11 @@
 			goto error;
 		cmsg_init(&msg->base, call_route);
 		break;
+	case IPROTO_EXECUTE:
+		if (xrow_decode_sql(&msg->header, &msg->sql, &fiber()->gc))
+			goto error;
+		cmsg_init(&msg->base, sql_route);
+		break;
 	case IPROTO_PING:
 		cmsg_init(&msg->base, misc_route);
 		break;
@@ -991,15 +996,8 @@
 		cmsg_init(&msg->base, subscribe_route);
 		*stop_input = true;
 		break;
-<<<<<<< HEAD
-	case IPROTO_EXECUTE:
-		if (xrow_decode_sql(&msg->header, &msg->sql, &fiber()->gc))
-			goto error;
-		cmsg_init(&msg->base, sql_route);
-=======
 	case IPROTO_REQUEST_VOTE:
 		cmsg_init(&msg->base, misc_route);
->>>>>>> 8b08ec59
 		break;
 	case IPROTO_AUTH:
 		if (xrow_decode_auth(&msg->header, &msg->auth))
