--- conflicted
+++ resolved
@@ -100,13 +100,8 @@
   </para>
   <note><simpara>
     Replication parameters are "dynamic", which allows the
-<<<<<<< HEAD
-    replica to become a master and vice versa with help of
+    replica to become a master and vice versa with the help of the
     <olink targetptr="box.cfg.reload"/> statement.
-=======
-    replica to become a master and vice versa with the help of the
-    <olink targetptr="reload-configuration"/> statement.
->>>>>>> e1d67553
   </simpara></note>
 
 </section>
