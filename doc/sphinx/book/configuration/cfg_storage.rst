--- conflicted
+++ resolved
@@ -48,13 +48,9 @@
     Default: 16 |br|
     Dynamic: no |br|
 
-<<<<<<< HEAD
+.. _cfg_storage-vinyl:
+
 .. confval:: vinyl
-=======
-.. _cfg_storage-sophia:
-
-.. confval:: sophia
->>>>>>> 4efffe45
 
     The default vinyl configuration can be changed with
 
