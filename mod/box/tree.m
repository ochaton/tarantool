/*
 * Copyright (C) 2011 Mail.RU
 *
 * Redistribution and use in source and binary forms, with or without
 * modification, are permitted provided that the following conditions
 * are met:
 * 1. Redistributions of source code must retain the above copyright
 *    notice, this list of conditions and the following disclaimer.
 * 2. Redistributions in binary form must reproduce the above copyright
 *    notice, this list of conditions and the following disclaimer in the
 *    documentation and/or other materials provided with the distribution.
 *
 * THIS SOFTWARE IS PROVIDED BY AUTHOR AND CONTRIBUTORS ``AS IS'' AND
 * ANY EXPRESS OR IMPLIED WARRANTIES, INCLUDING, BUT NOT LIMITED TO, THE
 * IMPLIED WARRANTIES OF MERCHANTABILITY AND FITNESS FOR A PARTICULAR PURPOSE
 * ARE DISCLAIMED.  IN NO EVENT SHALL AUTHOR OR CONTRIBUTORS BE LIABLE
 * FOR ANY DIRECT, INDIRECT, INCIDENTAL, SPECIAL, EXEMPLARY, OR CONSEQUENTIAL
 * DAMAGES (INCLUDING, BUT NOT LIMITED TO, PROCUREMENT OF SUBSTITUTE GOODS
 * OR SERVICES; LOSS OF USE, DATA, OR PROFITS; OR BUSINESS INTERRUPTION)
 * HOWEVER CAUSED AND ON ANY THEORY OF LIABILITY, WHETHER IN CONTRACT, STRICT
 * LIABILITY, OR TORT (INCLUDING NEGLIGENCE OR OTHERWISE) ARISING IN ANY WAY
 * OUT OF THE USE OF THIS SOFTWARE, EVEN IF ADVISED OF THE POSSIBILITY OF
 * SUCH DAMAGE.
 */

#include "tree.h"
#include "tuple.h"
#include "space.h"
#include "exception.h"
#include <pickle.h>

/* {{{ Utilities. *************************************************/

/**
 * Unsigned 32-bit int comparison.
 */
static inline int
u32_cmp(u32 a, u32 b)
{
	return a < b ? -1 : (a > b);
}

/**
 * Unsigned 64-bit int comparison.
 */
static inline int
u64_cmp(u64 a, u64 b)
{
	return a < b ? -1 : (a > b);
}

/**
 * Tuple address comparison.
 */
static inline int
ta_cmp(struct tuple *tuple_a, struct tuple *tuple_b)
{
	if (!tuple_a)
		return 0;
	if (!tuple_b)
		return 0;
	return tuple_a < tuple_b ? -1 : (tuple_a > tuple_b);
}

/* }}} */

/* {{{ Tree internal data types. **********************************/

/**
 * Tree types
 *
 * There are four specialized kinds of tree indexes optimized for different
 * combinations of index fields.
 *
 * In the most general case tuples consist of variable length fields and the
 * index uses a sparsely distributed subset of these fields. So to determine
 * the field location in the tuple it is required to scan all the preceding
 * fields. To avoid such scans on each access to a tree node we use the SPARSE
 * tree index structure. It pre-computes on the per-tuple basis the required
 * field offsets (or immediate field values for NUMs) and stores them in the
 * corresponding tree node.
 *
 * In case the index fields form a dense sequence it is possible to find
 * each successive field location based on the previous field location. So it
 * is only required to find the offset of the first index field in the tuple
 * and store it in the tree node. In this case we use the DENSE tree index
 * structure.
 *
 * In case the index consists of only one small field it is cheaper to
 * store the field value immediately in the node rather than store the field
 * offset. In this case we use the NUM32 tree index structure.
 *
 * In case the first field offset in a dense sequence is constant there is no
 * need to store any extra data in the node. For instance, the first index
 * field may be the first field in the tuple so the offset is always zero or
 * all the preceding fields may be fixed-size NUMs so the offset is a non-zero
 * constant. In this case we use the FIXED tree structure.
 *
 * Note that there may be fields with unknown types. In particular, if a field
 * is not used by any index then it doesn't have to be typed. So in many cases
 * we cannot actually determine if the fields preceding to the index are fixed
 * size or not. Therefore we may miss the opportunity to use this optimization
 * in such cases.
 */
enum tree_type { TREE_SPARSE, TREE_DENSE, TREE_NUM32, TREE_FIXED };

/**
 * Representation of a STR field within a sparse tree index.

 * Depending on the STR length we keep either the offset of the field within
 * the tuple or a copy of the field. Specifically, if the STR length is less
 * than or equal to 7 then the length is stored in the "length" field while
 * the copy of the STR data in the "data" field. Otherwise the STR offset in
 * the tuple is stored in the "offset" field. The "length" field in this case
 * is set to 0xFF. The actual length has to be read from the tuple.
 */
struct sparse_str
{
	union
	{
		u8 data[7];
		u32 offset;
	};
	u8 length;
} __attribute__((packed));

#define BIG_LENGTH 0xff

/**
 * Reprsentation of a tuple field within a sparse tree index.
 *
 * For all NUMs and short STRs it keeps a copy of the field, for long STRs
 * it keeps the offset of the field in the tuple.
 */
union sparse_part {
	u32 num32;
	u64 num64;
	struct sparse_str str;
};

#define _SIZEOF_SPARSE_PARTS(part_count) \
	(sizeof(union sparse_part) * (part_count))

#define SIZEOF_SPARSE_PARTS(def) _SIZEOF_SPARSE_PARTS((def)->part_count)

/**
 * Tree nodes for different tree types
 */

struct sparse_node {
	struct tuple *tuple;
	union sparse_part parts[];
} __attribute__((packed));

struct dense_node {
	struct tuple *tuple;
	u32 offset;
} __attribute__((packed));

struct num32_node {
	struct tuple *tuple;
	u32 value;
} __attribute__((packed));

struct fixed_node {
	struct tuple *tuple;
};

/**
 * Representation of data for key search. The data corresponds to some
 * struct key_def. The part_count field from struct key_data may be less
 * than or equal to the part_count field from the struct key_def. Thus
 * the search data may be partially specified.
 *
 * For simplicity sake the key search data uses sparse_part internally
 * regardless of the target kind of tree because there is little benefit
 * of having the most compact representation of transient search data.
 */
struct key_data
{
	u8 *data;
	int part_count;
	union sparse_part parts[];
};

/* }}} */

/* {{{ Tree auxiliary functions. **********************************/

/**
 * Find if the field has fixed offset.
 */
static int
find_fixed_offset(struct space *space, int fieldno, int skip)
{
	int i = skip;
	int offset = 0;

	while (i < fieldno) {
		/* if the field is unknown give up on it */
		if (i >= space->max_fieldno || space->field_types[i] == UNKNOWN) {
			return -1;
		}

		/* On a fixed length field account for the appropiate
		   varint length code and for the actual data length */
		if (space->field_types[i] == NUM) {
			offset += 1 + 4;
		} else if (space->field_types[i] == NUM64) {
			offset += 1 + 8;
		}
		/* On a variable length field give up */
		else {
			return -1;
		}

		++i;
	}

	return offset;
}

/**
 * Find the first index field.
 */
static u32
find_first_field(struct key_def *key_def)
{
	for (int field = 0; field < key_def->max_fieldno; ++field) {
		int part = key_def->cmp_order[field];
		if (part != -1) {
			return field;
		}
	}
	panic("index field not found");
}

/**
 * Find the appropriate tree type for a given key.
 */
static enum tree_type
find_tree_type(struct space *space, struct key_def *key_def)
{
	int dense = 1;
	int fixed = 1;

	/* Scan for the first tuple field used by the index */
	int field = find_first_field(key_def);
	if (find_fixed_offset(space, field, 0) < 0) {
		fixed = 0;
	}

	/* Check that there are no gaps after the first field */
	for (; field < key_def->max_fieldno; ++field) {
		int part = key_def->cmp_order[field];
		if (part == -1) {
			dense = 0;
			break;
		}
	}

	/* Return the appropriate type */
	if (!dense) {
		return TREE_SPARSE;
	} else if (fixed) {
		return TREE_FIXED;
	} else if (key_def->part_count == 1 && key_def->parts[0].type == NUM) {
		return TREE_NUM32;
	} else {
		return TREE_DENSE;
	}
}

/**
 * Check if key parts make a linear sequence of fields.
 */
static bool
key_is_linear(struct key_def *key_def)
{
	if (key_def->part_count > 1) {
		int prev = key_def->parts[0].fieldno;
		for (int i = 1; i < key_def->part_count; ++i) {
			int next = key_def->parts[i].fieldno;
			if (next != (prev + 1)) {
				return false;
			}
			prev = next;
		}
	}
	return true;
}

/**
 * Find field offsets/values for a sparse node.
 */
static void
fold_with_sparse_parts(struct key_def *key_def, struct tuple *tuple, union sparse_part* parts)
{
	u8 *part_data = tuple->data;

	memset(parts, 0, sizeof(parts[0]) * key_def->part_count);

	for (int field = 0; field < key_def->max_fieldno; ++field) {
		assert(field < tuple->field_count);

		u8 *data = part_data;
		u32 len = load_varint32((void**) &data);

		int part = key_def->cmp_order[field];
		if (part != -1) {
			if (key_def->parts[part].type == NUM) {
				if (len != sizeof parts[part].num32) {
					tnt_raise(IllegalParams, :"key is not u32");
				}
				memcpy(&parts[part].num32, data, len);
			} else if (key_def->parts[part].type == NUM64) {
				if (len != sizeof parts[part].num64) {
					tnt_raise(IllegalParams, :"key is not u64");
				}
				memcpy(&parts[part].num64, data, len);
			} else if (len <= sizeof(parts[part].str.data)) {
				parts[part].str.length = len;
				memcpy(parts[part].str.data, data, len);
			} else {
				parts[part].str.length = BIG_LENGTH;
				parts[part].str.offset = (u32) (part_data - tuple->data);
			}
		}

		part_data = data + len;
	}
}

/**
 * Find field offsets/values for a key.
 */
static void
fold_with_key_parts(struct key_def *key_def, struct key_data *key_data)
{
	u8 *part_data = key_data->data;
	union sparse_part* parts = key_data->parts;

	memset(parts, 0, sizeof(parts[0]) * key_data->part_count);

	int part_count = MIN(key_def->part_count, key_data->part_count);
	for (int part = 0; part < part_count; ++part) {
		u8 *data = part_data;
		u32 len = load_varint32((void**) &data);

		if (key_def->parts[part].type == NUM) {
			if (len != sizeof parts[part].num32)
				tnt_raise(IllegalParams, :"key is not u32");
			memcpy(&parts[part].num32, data, len);
		} else if (key_def->parts[part].type == NUM64) {
			if (len != sizeof parts[part].num64)
				tnt_raise(IllegalParams, :"key is not u64");
			memcpy(&parts[part].num64, data, len);
		} else if (len <= sizeof(parts[part].str.data)) {
			parts[part].str.length = len;
			memcpy(parts[part].str.data, data, len);
		} else {
			parts[part].str.length = BIG_LENGTH;
			parts[part].str.offset = (u32) (part_data - key_data->data);
		}

		part_data = data + len;
	}
}

/**
 * Find the offset for a dense node.
 */
static u32
fold_with_dense_offset(struct key_def *key_def, struct tuple *tuple)
{
	u8 *tuple_data = tuple->data;

	for (int field = 0; field < key_def->max_fieldno; ++field) {
		assert(field < tuple->field_count);

		u8 *data = tuple_data;
		u32 len = load_varint32((void**) &data);

		int part = key_def->cmp_order[field];
		if (part != -1) {
			return (u32) (tuple_data - tuple->data);
		}

		tuple_data = data + len;
	}

	panic("index field not found");
}

/**
 * Find the value for a num32 node.
 */
static u32
fold_with_num32_value(struct key_def *key_def, struct tuple *tuple)
{
	u8 *tuple_data = tuple->data;

	for (int field = 0; field < key_def->max_fieldno; ++field) {
		assert(field < tuple->field_count);

		u8 *data = tuple_data;
		u32 len = load_varint32((void**) &data);

		int part = key_def->cmp_order[field];
		if (part != -1) {
			u32 value;
			assert(len == sizeof value);
			memcpy(&value, data, sizeof value);
			return value;
		}

		tuple_data = data + len;
	}

	panic("index field not found");
}

/**
 * Compare a part for two keys.
 */
static int
sparse_part_compare(enum field_data_type type,
		    const u8 *data_a, union sparse_part part_a,
		    const u8 *data_b, union sparse_part part_b)
{
	if (type == NUM) {
		return u32_cmp(part_a.num32, part_b.num32);
	} else if (type == NUM64) {
		return u64_cmp(part_a.num64, part_b.num64);
	} else {
		int cmp;
		const u8 *ad, *bd;
		u32 al = part_a.str.length;
		u32 bl = part_b.str.length;
		if (al == BIG_LENGTH) {
			ad = data_a + part_a.str.offset;
			al = load_varint32((void **) &ad);
		} else {
			assert(al <= sizeof(part_a.str.data));
			ad = part_a.str.data;
		}
		if (bl == BIG_LENGTH) {
			bd = data_b + part_b.str.offset;
			bl = load_varint32((void **) &bd);
		} else {
			assert(bl <= sizeof(part_b.str.data));
			bd = part_b.str.data;
		}

		cmp = memcmp(ad, bd, MIN(al, bl));
		if (cmp == 0) {
			cmp = (int) al - (int) bl;
		}

		return cmp;
	}
}

/**
 * Compare a key for two sparse nodes.
 */
static int
sparse_node_compare(struct key_def *key_def,
		    struct tuple *tuple_a,
		    const union sparse_part* parts_a,
		    struct tuple *tuple_b,
		    const union sparse_part* parts_b)
{
	for (int part = 0; part < key_def->part_count; ++part) {
		int r = sparse_part_compare(key_def->parts[part].type,
					    tuple_a->data, parts_a[part],
					    tuple_b->data, parts_b[part]);
		if (r) {
			return r;
		}
	}
	return 0;
}

/**
 * Compare a key for a key search data and a sparse node.
 */
static int
sparse_key_node_compare(struct key_def *key_def,
			const struct key_data *key_data,
			struct tuple *tuple,
			const union sparse_part* parts)
{
	int part_count = MIN(key_def->part_count, key_data->part_count);
	for (int part = 0; part < part_count; ++part) {
		int r = sparse_part_compare(key_def->parts[part].type,
					    key_data->data,
					    key_data->parts[part],
					    tuple->data, parts[part]);
		if (r) {
			return r;
		}
	}
	return 0;
}

/**
 * Compare a part for two dense keys.
 */
static int
dense_part_compare(enum field_data_type type,
		   const u8 *ad, u32 al,
		   const u8 *bd, u32 bl)
{
	if (type == NUM) {
		u32 an, bn;
		assert(al == sizeof an && bl == sizeof bn);
		memcpy(&an, ad, sizeof an);
		memcpy(&bn, bd, sizeof bn);
		return u32_cmp(an, bn);
	} else if (type == NUM64) {
		u64 an, bn;
		assert(al == sizeof an && bl == sizeof bn);
		memcpy(&an, ad, sizeof an);
		memcpy(&bn, bd, sizeof bn);
		return u64_cmp(an, bn);
	} else {
		int cmp = memcmp(ad, bd, MIN(al, bl));
		if (cmp == 0) {
			cmp = (int) al - (int) bl;
		}
		return cmp;
	}
}

/**
 * Compare a key for two dense nodes.
 */
static int
dense_node_compare(struct key_def *key_def, u32 first_field,
		   struct tuple *tuple_a, u32 offset_a,
		   struct tuple *tuple_b, u32 offset_b)
{
	int part_count = key_def->part_count;
	assert(first_field + part_count <= tuple_a->field_count);
	assert(first_field + part_count <= tuple_b->field_count);

	/* Allocate space for offsets. */
	u32 *off_a = alloca(2 * part_count * sizeof(u32));
	u32 *off_b = off_a + part_count;

	/* Find field offsets. */
	off_a[0] = offset_a;
	off_b[0] = offset_b;
	if (part_count > 1) {
		u8 *ad = tuple_a->data + offset_a;
		u8 *bd = tuple_b->data + offset_b;
		for (int i = 1; i < part_count; ++i) {
			u32 al = load_varint32((void**) &ad);
			u32 bl = load_varint32((void**) &bd);
			ad += al;
			bd += bl;
			off_a[i] = ad - tuple_a->data;
			off_b[i] = bd - tuple_b->data;
		}
	}

	/* Compare key parts. */
	for (int part = 0; part < part_count; ++part) {
		int field = key_def->parts[part].fieldno;
		u8 *ad = tuple_a->data + off_a[field - first_field];
		u8 *bd = tuple_b->data + off_b[field - first_field];
		u32 al = load_varint32((void *) &ad);
		u32 bl = load_varint32((void *) &bd);
		int r = dense_part_compare(key_def->parts[part].type,
					   ad, al, bd, bl);
		if (r) {
			return r;
		}
	}
	return 0;
}

/**
 * Compare a part for two dense keys with parts in linear order.
 */
static int
linear_node_compare(struct key_def *key_def,
		    u32 first_field  __attribute__((unused)),
		    struct tuple *tuple_a, u32 offset_a,
		    struct tuple *tuple_b, u32 offset_b)
{
	int part_count = key_def->part_count;
	assert(first_field + part_count <= tuple_a->field_count);
	assert(first_field + part_count <= tuple_b->field_count);

	/* Compare key parts. */
	u8 *ad = tuple_a->data + offset_a;
	u8 *bd = tuple_b->data + offset_b;
	for (int part = 0; part < part_count; ++part) {
		u32 al = load_varint32((void**) &ad);
		u32 bl = load_varint32((void**) &bd);
		int r = dense_part_compare(key_def->parts[part].type,
					   ad, al, bd, bl);
		if (r) {
			return r;
		}
		ad += al;
		bd += bl;
	}
	return 0;
}

/**
 * Compare a part for a key search data and a dense key.
 */
static int
dense_key_part_compare(enum field_data_type type,
		       const u8 *data_a, union sparse_part part_a,
		       const u8 *bd, u32 bl)
{
	if (type == NUM) {
		u32 an, bn;
		an = part_a.num32;
		assert(bl == sizeof bn);
		memcpy(&bn, bd, sizeof bn);
		return u32_cmp(an, bn);
	} else if (type == NUM64) {
		u64 an, bn;
		an = part_a.num64;
		assert(bl == sizeof bn);
		memcpy(&bn, bd, sizeof bn);
		return u64_cmp(an, bn);
	} else {
		int cmp;
		const u8 *ad;
		u32 al = part_a.str.length;
		if (al == BIG_LENGTH) {
			ad = data_a + part_a.str.offset;
			al = load_varint32((void **) &ad);
		} else {
			assert(al <= sizeof(part_a.str.data));
			ad = part_a.str.data;
		}

		cmp = memcmp(ad, bd, MIN(al, bl));
		if (cmp == 0) {
			cmp = (int) al - (int) bl;
		}

		return cmp;
	}
}

/**
 * Compare a key for a key search data and a dense node.
 */
static int
dense_key_node_compare(struct key_def *key_def,
		       const struct key_data *key_data,
		       u32 first_field, struct tuple *tuple, u32 offset)
{
	int part_count = key_def->part_count;
	assert(first_field + part_count <= tuple->field_count);

	/* Allocate space for offsets. */
	u32 *off = alloca(part_count * sizeof(u32));

	/* Find field offsets. */
	off[0] = offset;
	if (part_count > 1) {
		u8 *data = tuple->data + offset;
		for (int i = 1; i < part_count; ++i) {
			u32 len = load_varint32((void**) &data);
			data += len;
			off[i] = data - tuple->data;
		}
	}

	/* Compare key parts. */
	if (part_count > key_data->part_count)
		part_count = key_data->part_count;
	for (int part = 0; part < part_count; ++part) {
		int field = key_def->parts[part].fieldno;
		const u8 *bd = tuple->data + off[field - first_field];
		u32 bl = load_varint32((void *) &bd);
		int r = dense_key_part_compare(key_def->parts[part].type,
					       key_data->data,
					       key_data->parts[part],
					       bd, bl);
		if (r) {
			return r;
		}
	}
	return 0;
}

/**
 * Compare a key for a key search data and a dense node with parts in
 * linear order.
 */
static int
linear_key_node_compare(struct key_def *key_def,
			const struct key_data *key_data,
			u32 first_field __attribute__((unused)),
			struct tuple *tuple, u32 offset)
{
	int part_count = key_def->part_count;
	assert(first_field + part_count <= tuple->field_count);

	/* Compare key parts. */
	if (part_count > key_data->part_count)
		part_count = key_data->part_count;
	u8 *bd = tuple->data + offset;
	for (int part = 0; part < part_count; ++part) {
		u32 bl = load_varint32((void *) &bd);
		int r = dense_key_part_compare(key_def->parts[part].type,
					       key_data->data,
					       key_data->parts[part],
					       bd, bl);
		if (r) {
			return r;
		}
		bd += bl;
	}
	return 0;
}

/* }}} */

/* {{{ Tree iterator **********************************************/

struct tree_iterator {
	struct iterator base;
	TreeIndex *index;
	struct sptree_index_iterator *iter;
	struct key_data key_data;
};

static inline struct tree_iterator *
tree_iterator(struct iterator *it)
{
	return (struct tree_iterator *) it;
}

static struct tuple *
tree_iterator_next(struct iterator *iterator)
{
	assert(iterator->next == tree_iterator_next);
	struct tree_iterator *it = tree_iterator(iterator);

	void *node = sptree_index_iterator_next(it->iter);
	return [it->index unfold: node];
}

static struct tuple *
tree_iterator_reverse_next(struct iterator *iterator)
{
	assert(iterator->next == tree_iterator_reverse_next);
	struct tree_iterator *it = tree_iterator(iterator);

	void *node = sptree_index_iterator_reverse_next(it->iter);
	return [it->index unfold: node];
}

static struct tuple *
tree_iterator_next_equal(struct iterator *iterator)
{
	assert(iterator->next == tree_iterator_next);
	struct tree_iterator *it = tree_iterator(iterator);

	void *node = sptree_index_iterator_next(it->iter);
	if (node != NULL
	    && it->index->tree.compare(&it->key_data, node, it->index) == 0) {
		return [it->index unfold: node];
	}

	return NULL;
}

static struct tuple *
tree_iterator_reverse_next_equal(struct iterator *iterator)
{
	assert(iterator->next == tree_iterator_reverse_next);
	struct tree_iterator *it = tree_iterator(iterator);

	void *node = sptree_index_iterator_reverse_next(it->iter);
	if (node != NULL
	    && it->index->tree.compare(&it->key_data, node, it->index) == 0) {
		return [it->index unfold: node];
	}

	return NULL;
}

static void
tree_iterator_free(struct iterator *iterator)
{
	assert(iterator->free == tree_iterator_free);
	struct tree_iterator *it = tree_iterator(iterator);
	if (it->iter)
		sptree_index_iterator_free(it->iter);

	free(it);
}

/* }}} */

/* {{{ TreeIndex -- base tree index class *************************/

@class SparseTreeIndex;
@class DenseTreeIndex;
@class Num32TreeIndex;
@class FixedTreeIndex;

@interface SparseTreeIndex: TreeIndex
@end

@interface DenseTreeIndex: TreeIndex {
	@public
	u32 first_field;
}
@end

@interface Num32TreeIndex: TreeIndex
@end

@interface FixedTreeIndex: TreeIndex {
	@public
	u32 first_field;
	u32 first_offset;
}
@end

@implementation TreeIndex

+ (Index *) alloc: (struct key_def *) key_def :(struct space *) space
{
	enum tree_type type = find_tree_type(space, key_def);
	switch (type) {
	case TREE_SPARSE:
		return [SparseTreeIndex alloc];
	case TREE_DENSE:
		return [DenseTreeIndex alloc];
	case TREE_NUM32:
		return [Num32TreeIndex alloc];
	case TREE_FIXED:
		return [FixedTreeIndex alloc];
	}
	panic("tree index type not implemented");
}

- (void) free
{
	sptree_index_destroy(&tree);
	[super free];
}

- (id) init: (struct key_def *) key_def_arg :(struct space *) space_arg
{
	self = [super init: key_def_arg :space_arg];
	if (self) {
		memset(&tree, 0, sizeof tree);
		building = false;
	}
	return self;
}

- (size_t) size
{
	return tree.size;
}

- (struct tuple *) min
{
	void *node = sptree_index_first(&tree);
	return [self unfold: node];
}

- (struct tuple *) max
{
	void *node = sptree_index_last(&tree);
	return [self unfold: node];
}

- (struct tuple *) findUnsafe: (void *) key : (int) part_count
{
	struct key_data *key_data
		= alloca(sizeof(struct key_data) +
			 _SIZEOF_SPARSE_PARTS(part_count));

	key_data->data = key;
	key_data->part_count = part_count;
	fold_with_key_parts(key_def, key_data);

	void *node = sptree_index_find(&tree, key_data);
	return [self unfold: node];
}

- (struct tuple *) findByTuple: (struct tuple *) tuple
{
	if (building)
		return NULL;

	struct key_data *key_data
		= alloca(sizeof(struct key_data) + _SIZEOF_SPARSE_PARTS(tuple->field_count));

	key_data->data = tuple->data;
	key_data->part_count = tuple->field_count;
	fold_with_sparse_parts(key_def, tuple, key_data->parts);

	void *node = sptree_index_find(&tree, key_data);
	return [self unfold: node];
}

- (void) remove: (struct tuple *) tuple
{
	void *node = alloca([self node_size]);
	[self fold: node :tuple];
	sptree_index_delete(&tree, node);
}

- (void) replace: (struct tuple *) old_tuple
		: (struct tuple *) new_tuple
{
	if (new_tuple->field_count < key_def->max_fieldno)
		tnt_raise(ClientError, :ER_NO_SUCH_FIELD,
			  key_def->max_fieldno);

	if (building) {
		assert(old_tuple == NULL);
		[self buildNext: new_tuple];
		return;
	}

	void *node = alloca([self node_size]);
	if (old_tuple) {
		[self fold: node :old_tuple];
		sptree_index_delete(&tree, node);
	}
	[self fold: node :new_tuple];
	sptree_index_insert(&tree, node);
}

- (struct iterator *) allocIterator
{
	assert(key_def->part_count);
	struct tree_iterator *it
		= malloc(sizeof(struct tree_iterator) + SIZEOF_SPARSE_PARTS(key_def));

	if (it) {
		memset(it, 0, sizeof(struct tree_iterator));
		it->index = self;
		it->base.free = tree_iterator_free;
	}
	return (struct iterator *) it;
}

- (void) initIterator: (struct iterator *) iterator :(enum iterator_type) type
{
	[self initIteratorUnsafe: iterator :type :NULL :0];
}

- (void) initIteratorUnsafe: (struct iterator *) iterator :(enum iterator_type) type
                        :(void *) key :(int) part_count
{
	assert(iterator->free == tree_iterator_free);
	struct tree_iterator *it = tree_iterator(iterator);

	it->key_data.data = key;
	it->key_data.part_count = part_count;
	fold_with_key_parts(key_def, &it->key_data);

	if (type == ITER_FORWARD) {
		it->base.next = tree_iterator_next;
		it->base.next_equal = tree_iterator_next_equal;
		sptree_index_iterator_init_set(&tree, &it->iter, &it->key_data);
	} else if (type == ITER_REVERSE) {
		it->base.next = tree_iterator_reverse_next;
		it->base.next_equal = tree_iterator_reverse_next_equal;
		sptree_index_iterator_reverse_init_set(&tree, &it->iter, &it->key_data);
	}
}

- (void) buildBegin
{
	assert(index_is_primary(self));

	building = true;

	tree.size = 0;
	tree.max_size = 64;

	size_t node_size = [self node_size];
	size_t sz = tree.max_size * node_size;
	tree.members = malloc(sz);
	if (tree.members == NULL) {
		panic("malloc(): failed to allocate %"PRI_SZ" bytes", sz);
	}
}

- (void) buildNext: (struct tuple *) tuple
{
	size_t node_size = [self node_size];

	if (tree.size == tree.max_size) {
		tree.max_size *= 2;

		size_t sz = tree.max_size * node_size;
		tree.members = realloc(tree.members, sz);
		if (tree.members == NULL) {
			panic("malloc(): failed to allocate %"PRI_SZ" bytes", sz);
		}
	}

	void *node = ((u8 *) tree.members + tree.size * node_size);
	[self fold: node :tuple];
	tree.size++;
}

- (void) buildEnd
{
	assert(index_is_primary(self));

	u32 n_tuples = tree.size;
	u32 estimated_tuples = tree.max_size;
	void *nodes = tree.members;

	building = false;
	sptree_index_init(&tree,
			  [self node_size], nodes, n_tuples, estimated_tuples,
			  [self key_node_cmp], [self node_cmp],
			  self);
}

- (void) build: (Index *) pk
{
	u32 n_tuples = [pk size];
	u32 estimated_tuples = n_tuples * 1.2;
	size_t node_size = [self node_size];

	void *nodes = NULL;
	if (n_tuples) {
		/*
		 * Allocate a little extra to avoid
		 * unnecessary realloc() when more data is
		 * inserted.
		*/
		size_t sz = estimated_tuples * node_size;
		nodes = malloc(sz);
		if (nodes == NULL) {
			panic("malloc(): failed to allocate %"PRI_SZ" bytes", sz);
		}
	}

	struct iterator *it = pk->position;
	[pk initIterator: it :ITER_FORWARD];

	struct tuple *tuple;
	for (u32 i = 0; (tuple = it->next(it)) != NULL; ++i) {
		void *node = ((u8 *) nodes + i * node_size);
		[self fold: node :tuple];
	}

	if (n_tuples) {
		say_info("Sorting %"PRIu32 " keys in index %" PRIu32 "...", n_tuples,
			 index_n(self));
	}

	/* If n_tuples == 0 then estimated_tuples = 0, elem == NULL, tree is empty */
	sptree_index_init(&tree,
			  node_size, nodes, n_tuples, estimated_tuples,
			  [self key_node_cmp],
			  key_def->is_unique ? [self node_cmp] : [self dup_node_cmp],
			  self);
}

- (size_t) node_size
{
	[self subclassResponsibility: _cmd];
	return 0;
}

- (tree_cmp_t) node_cmp
{
	[self subclassResponsibility: _cmd];
	return 0;
}

- (tree_cmp_t) dup_node_cmp
{
	[self subclassResponsibility: _cmd];
	return 0;
}

- (tree_cmp_t) key_node_cmp
{
	[self subclassResponsibility: _cmd];
	return 0;
}

- (void) fold: (void *) node :(struct tuple *) tuple
{
	(void) node;
	(void) tuple;
	[self subclassResponsibility: _cmd];
}

- (struct tuple *) unfold: (const void *) node
{
	(void) node;
	[self subclassResponsibility: _cmd];
	return NULL;
}

@end

/* }}} */

/* {{{ SparseTreeIndex ********************************************/

static int
sparse_node_cmp(const void *node_a, const void *node_b, void *arg)
{
	SparseTreeIndex *index = (SparseTreeIndex *) arg;
	const struct sparse_node *node_xa = node_a;
	const struct sparse_node *node_xb = node_b;
	return sparse_node_compare(index->key_def,
				   node_xa->tuple, node_xa->parts,
				   node_xb->tuple, node_xb->parts);
}

static int
sparse_dup_node_cmp(const void *node_a, const void *node_b, void *arg)
{
	int r = sparse_node_cmp(node_a, node_b, arg);
	if (r == 0) {
		const struct sparse_node *node_xa = node_a;
		const struct sparse_node *node_xb = node_b;
		r = ta_cmp(node_xa->tuple, node_xb->tuple);
	}
	return r;
}

static int
sparse_key_node_cmp(const void *key, const void *node, void *arg)
{
	SparseTreeIndex *index = (SparseTreeIndex *) arg;
	const struct key_data *key_data = key;
	const struct sparse_node *node_x = node;
	return sparse_key_node_compare(index->key_def, key_data,
				       node_x->tuple, node_x->parts);
}

@implementation SparseTreeIndex

- (size_t) node_size
{
	return sizeof(struct sparse_node) + SIZEOF_SPARSE_PARTS(key_def);
}

- (tree_cmp_t) node_cmp
{
	return sparse_node_cmp;
}

- (tree_cmp_t) dup_node_cmp
{
	return sparse_dup_node_cmp;
}

- (tree_cmp_t) key_node_cmp
{
	return sparse_key_node_cmp;
}

- (void) fold: (void *) node :(struct tuple *) tuple
{
	struct sparse_node *node_x = node;
	node_x->tuple = tuple;
	fold_with_sparse_parts(key_def, tuple, node_x->parts);
}

- (struct tuple *) unfold: (const void *) node
{
	const struct sparse_node *node_x = node;
	return node_x ? node_x->tuple : NULL;
}

@end

/* }}} */

/* {{{ DenseTreeIndex *********************************************/

static int
dense_node_cmp(const void *node_a, const void *node_b, void *arg)
{
	DenseTreeIndex *index = (DenseTreeIndex *) arg;
	const struct dense_node *node_xa = node_a;
	const struct dense_node *node_xb = node_b;
	return dense_node_compare(index->key_def, index->first_field,
				  node_xa->tuple, node_xa->offset,
				  node_xb->tuple, node_xb->offset);
}

static int
dense_dup_node_cmp(const void *node_a, const void *node_b, void *arg)
{
	int r = dense_node_cmp(node_a, node_b, arg);
	if (r == 0) {
		const struct dense_node *node_xa = node_a;
		const struct dense_node *node_xb = node_b;
		r = ta_cmp(node_xa->tuple, node_xb->tuple);
	}
	return r;
}

static int
dense_key_node_cmp(const void *key, const void * node, void *arg)
{
	DenseTreeIndex *index = (DenseTreeIndex *) arg;
	const struct key_data *key_data = key;
	const struct dense_node *node_x = node;
	return dense_key_node_compare(index->key_def, key_data,
				      index->first_field,
				      node_x->tuple, node_x->offset);
}

static int
linear_dense_node_cmp(const void *node_a, const void *node_b, void *arg)
{
	DenseTreeIndex *index = (DenseTreeIndex *) arg;
	const struct dense_node *node_xa = node_a;
	const struct dense_node *node_xb = node_b;
	return linear_node_compare(index->key_def, index->first_field,
				   node_xa->tuple, node_xa->offset,
				   node_xb->tuple, node_xb->offset);
}

static int
linear_dense_dup_node_cmp(const void *node_a, const void *node_b, void *arg)
{
	int r = linear_dense_node_cmp(node_a, node_b, arg);
	if (r == 0) {
		const struct dense_node *node_xa = node_a;
		const struct dense_node *node_xb = node_b;
		r = ta_cmp(node_xa->tuple, node_xb->tuple);
	}
	return r;
}

static int
linear_dense_key_node_cmp(const void *key, const void * node, void *arg)
{
	DenseTreeIndex *index = (DenseTreeIndex *) arg;
	const struct key_data *key_data = key;
	const struct dense_node *node_x = node;
	return linear_key_node_compare(index->key_def, key_data,
				       index->first_field,
				       node_x->tuple, node_x->offset);
}

@implementation DenseTreeIndex

- (id) init: (struct key_def *) key_def_arg :(struct space *) space_arg
{
<<<<<<< HEAD
	self = [super init: key_def_arg :space_arg];
	if (self) {
		first_field = find_first_field(key_def);
		is_linear = key_is_linear(key_def);
	}
	return self;
=======
	[super enable];
	first_field = find_first_field(key_def);
>>>>>>> 27d70a75
}

- (size_t) node_size
{
	return sizeof(struct dense_node);
}

- (tree_cmp_t) node_cmp
{
	return key_is_linear(key_def)
		? linear_dense_node_cmp
		: dense_node_cmp;
}

- (tree_cmp_t) dup_node_cmp
{
	return key_is_linear(key_def)
		? linear_dense_dup_node_cmp
		: dense_dup_node_cmp;
}

- (tree_cmp_t) key_node_cmp
{
	return key_is_linear(key_def)
		? linear_dense_key_node_cmp
		: dense_key_node_cmp;
}

- (void) fold: (void *) node :(struct tuple *) tuple
{
	struct dense_node *node_x = node;
	node_x->tuple = tuple;
	node_x->offset = fold_with_dense_offset(key_def, tuple);
}

- (struct tuple *) unfold: (const void *) node
{
	const struct dense_node *node_x = node;
	return node_x ? node_x->tuple : NULL;
}

@end

/* }}} */

/* {{{ Num32TreeIndex *********************************************/

static int
num32_node_cmp(const void * node_a, const void * node_b, void *arg)
{
	(void) arg;
	const struct num32_node *node_xa = node_a;
	const struct num32_node *node_xb = node_b;
	return u32_cmp(node_xa->value, node_xb->value);
}

static int
num32_dup_node_cmp(const void * node_a, const void * node_b, void *arg)
{
	int r = num32_node_cmp(node_a, node_b, arg);
	if (r == 0) {
		const struct num32_node *node_xa = node_a;
		const struct num32_node *node_xb = node_b;
		r = ta_cmp(node_xa->tuple, node_xb->tuple);
	}
	return r;
}

static int
num32_key_node_cmp(const void * key, const void * node, void *arg)
{
	(void) arg;
	const struct key_data *key_data = key;
	const struct num32_node *node_x = node;
	return u32_cmp(key_data->parts[0].num32, node_x->value);
}

@implementation Num32TreeIndex

- (size_t) node_size
{
	return sizeof(struct num32_node);
}

- (tree_cmp_t) node_cmp
{
	return num32_node_cmp;
}

- (tree_cmp_t) dup_node_cmp
{
	return num32_dup_node_cmp;
}

- (tree_cmp_t) key_node_cmp
{
	return num32_key_node_cmp;
}

- (void) fold: (void *) node :(struct tuple *) tuple
{
	struct num32_node *node_x = (struct num32_node *) node;
	node_x->tuple = tuple;
	node_x->value = fold_with_num32_value(key_def, tuple);
}

- (struct tuple *) unfold: (const void *) node
{
	const struct num32_node *node_x = node;
	return node_x ? node_x->tuple : NULL;
}

@end

/* }}} */

/* {{{ FixedTreeIndex *********************************************/

static int
fixed_node_cmp(const void *node_a, const void *node_b, void *arg)
{
	FixedTreeIndex *index = (FixedTreeIndex *) arg;
	const struct fixed_node *node_xa = node_a;
	const struct fixed_node *node_xb = node_b;
	return dense_node_compare(index->key_def, index->first_field,
				  node_xa->tuple, index->first_offset,
				  node_xb->tuple, index->first_offset);
}

static int
fixed_dup_node_cmp(const void *node_a, const void *node_b, void *arg)
{
	int r = fixed_node_cmp(node_a, node_b, arg);
	if (r == 0) {
		const struct fixed_node *node_xa = node_a;
		const struct fixed_node *node_xb = node_b;
		r = ta_cmp(node_xa->tuple, node_xb->tuple);
	}
	return r;
}

static int
fixed_key_node_cmp(const void *key, const void * node, void *arg)
{
	FixedTreeIndex *index = (FixedTreeIndex *) arg;
	const struct key_data *key_data = key;
	const struct fixed_node *node_x = node;
	return dense_key_node_compare(index->key_def, key_data,
				      index->first_field,
				      node_x->tuple, index->first_offset);
}

static int
linear_fixed_node_cmp(const void *node_a, const void *node_b, void *arg)
{
	FixedTreeIndex *index = (FixedTreeIndex *) arg;
	const struct fixed_node *node_xa = node_a;
	const struct fixed_node *node_xb = node_b;
	return linear_node_compare(index->key_def, index->first_field,
				   node_xa->tuple, index->first_offset,
				   node_xb->tuple, index->first_offset);
}

static int
linear_fixed_dup_node_cmp(const void *node_a, const void *node_b, void *arg)
{
	int r = linear_fixed_node_cmp(node_a, node_b, arg);
	if (r == 0) {
		const struct fixed_node *node_xa = node_a;
		const struct fixed_node *node_xb = node_b;
		r = ta_cmp(node_xa->tuple, node_xb->tuple);
	}
	return r;
}

static int
linear_fixed_key_node_cmp(const void *key, const void * node, void *arg)
{
	FixedTreeIndex *index = (FixedTreeIndex *) arg;
	const struct key_data *key_data = key;
	const struct fixed_node *node_x = node;
	return linear_key_node_compare(index->key_def, key_data,
					 index->first_field,
					 node_x->tuple, index->first_offset);
}

@implementation FixedTreeIndex

- (id) init: (struct key_def *) key_def_arg :(struct space *) space_arg
{
<<<<<<< HEAD
	self = [super init: key_def_arg :space_arg];
	if (self) {
		first_field = find_first_field(key_def);
		first_offset = find_fixed_offset(space, first_field, 0);
		is_linear = key_is_linear(key_def);
	}
	return self;
=======
	[super enable];
	first_field = find_first_field(key_def);
	first_offset = find_fixed_offset(space, first_field, 0);
>>>>>>> 27d70a75
}

- (size_t) node_size
{
	return sizeof(struct fixed_node);
}

- (tree_cmp_t) node_cmp
{
	return key_is_linear(key_def)
		? linear_fixed_node_cmp
		: fixed_node_cmp;
}

- (tree_cmp_t) dup_node_cmp
{
	return key_is_linear(key_def)
		? linear_fixed_dup_node_cmp
		: fixed_dup_node_cmp;
}

- (tree_cmp_t) key_node_cmp
{
	return key_is_linear(key_def)
		? linear_fixed_key_node_cmp
		: fixed_key_node_cmp;
}

- (void) fold: (void *) node :(struct tuple *) tuple
{
	struct fixed_node *node_x = (struct fixed_node *) node;
	node_x->tuple = tuple;
}

- (struct tuple *) unfold: (const void *) node
{
	const struct fixed_node *node_x = node;
	return node_x ? node_x->tuple : NULL;
}

@end

/* }}} */
<|MERGE_RESOLUTION|>--- conflicted
+++ resolved
@@ -1265,17 +1265,11 @@
 
 - (id) init: (struct key_def *) key_def_arg :(struct space *) space_arg
 {
-<<<<<<< HEAD
 	self = [super init: key_def_arg :space_arg];
 	if (self) {
 		first_field = find_first_field(key_def);
-		is_linear = key_is_linear(key_def);
 	}
 	return self;
-=======
-	[super enable];
-	first_field = find_first_field(key_def);
->>>>>>> 27d70a75
 }
 
 - (size_t) node_size
@@ -1466,19 +1460,12 @@
 
 - (id) init: (struct key_def *) key_def_arg :(struct space *) space_arg
 {
-<<<<<<< HEAD
 	self = [super init: key_def_arg :space_arg];
 	if (self) {
 		first_field = find_first_field(key_def);
 		first_offset = find_fixed_offset(space, first_field, 0);
-		is_linear = key_is_linear(key_def);
 	}
 	return self;
-=======
-	[super enable];
-	first_field = find_first_field(key_def);
-	first_offset = find_fixed_offset(space, first_field, 0);
->>>>>>> 27d70a75
 }
 
 - (size_t) node_size
