#!/usr/bin/env tarantool

local tap = require('tap')
local test = tap.test('cfg')
local socket = require('socket')
local fio = require('fio')
<<<<<<< HEAD
test:plan(42)
=======
test:plan(47)
>>>>>>> 3de90cf5

--------------------------------------------------------------------------------
-- Invalid values
--------------------------------------------------------------------------------

test:is(type(box.cfg), 'function', 'box is not started')

local function invalid(name, val)
    local status, result = pcall(box.cfg, {[name]=val})
    test:ok(not status and result:match('Incorrect'), 'invalid '..name)
end

invalid('slab_alloc_minimal', 7)
invalid('slab_alloc_minimal', 0)
invalid('slab_alloc_minimal', -1)
invalid('slab_alloc_minimal', 1048281)
invalid('slab_alloc_minimal', 1000000000)
invalid('replication_source', '//guest@localhost:3301')
invalid('wal_mode', 'invalid')
invalid('rows_per_wal', -1)
invalid('listen', '//!')
invalid('logger', ':')
invalid('logger', 'syslog:xxx=')

test:is(type(box.cfg), 'function', 'box is not started')

--------------------------------------------------------------------------------
-- All box members must raise an exception on access if box.cfg{} wasn't called
--------------------------------------------------------------------------------

local box = require('box')
local function testfun()
    return type(box.space)
end

local status, result = pcall(testfun)

test:ok(not status and result:match('Please call box.cfg{}'),
    'exception on unconfigured box')

os.execute("rm -rf vinyl")
box.cfg{
    logger="tarantool.log",
    slab_alloc_arena=0.1,
    wal_mode = "", -- "" means default value
}

-- gh-678: vinyl engine creates vinyl dir with empty 'snapshot' file
test:isnil(io.open("vinyl", 'r'), 'vinyl_dir is not auto-created')

status, result = pcall(testfun)
test:ok(status and result == 'table', 'configured box')

--------------------------------------------------------------------------------
-- gh-534: Segmentation fault after two bad wal_mode settings
--------------------------------------------------------------------------------

test:is(box.cfg.wal_mode, "write", "wal_mode default value")
-- box.cfg{wal_mode = ""}
-- test:is(box.cfg.wal_mode, "write", "wal_mode default value")
-- box.cfg{wal_mode = "none"}
-- test:is(box.cfg.wal_mode, "none", "wal_mode change")
-- "" or NULL resets option to default value
-- box.cfg{wal_mode = ""}
-- test:is(box.cfg.wal_mode, "write", "wal_mode default value")
-- box.cfg{wal_mode = "none"}
-- test:is(box.cfg.wal_mode, "none", "wal_mode change")
-- box.cfg{wal_mode = require('msgpack').NULL}
-- test:is(box.cfg.wal_mode, "write", "wal_mode default value")

test:is(box.cfg.panic_on_wal_error, true, "panic_on_wal_mode default value")
box.cfg{panic_on_wal_error=false}
test:is(box.cfg.panic_on_wal_error, false, "panic_on_wal_mode new value")

test:is(box.cfg.wal_dir_rescan_delay, 2, "wal_dir_rescan_delay default value")
box.cfg{wal_dir_rescan_delay=0.2}
test:is(box.cfg.wal_dir_rescan_delay, 0.2, "wal_dir_rescan_delay new value")

test:is(box.cfg.too_long_threshold, 0.5, "too_long_threshold default value")
box.cfg{too_long_threshold=0.1}
test:is(box.cfg.too_long_threshold , 0.1, "too_long_threshold new value")

--------------------------------------------------------------------------------
-- gh-246: Read only mode
--------------------------------------------------------------------------------

test:is(box.cfg.read_only, false, "read_only default value")
box.cfg{read_only = true}
test:is(box.cfg.read_only, true, "read_only new value")
local status, reason = pcall(function()
    box.space._schema:insert({'read_only', 'test'})
end)
test:ok(not status and box.error.last().code == box.error.READONLY,
    "read_only = true")
box.cfg{read_only = false}
local status, reason = pcall(function()
    box.space._schema:insert({'read_only', 'test'})
end)
test:ok(status, "read_only = false")

local tarantool_bin = arg[-1]
local PANIC = 256
function run_script(code)
    local dir = fio.tempdir()
    local script_path = fio.pathjoin(dir, 'script.lua')
    local script = fio.open(script_path, {'O_CREAT', 'O_WRONLY', 'O_APPEND'},
        tonumber('0777', 8))
    script:write(code)
    script:write("\nos.exit(0)")
    script:close()
    local cmd = [[/bin/sh -c 'cd "%s" && "%s" ./script.lua 2> /dev/null']]
    local res = os.execute(string.format(cmd, dir, tarantool_bin))
    fio.rmdir(dir)
    return res
end

-- gh-715: Cannot switch to/from 'fsync'
code = [[ box.cfg{ logger="tarantool.log", wal_mode = 'fsync' }; ]]
test:is(run_script(code), 0, 'wal_mode fsync')

code = [[ box.cfg{ wal_mode = 'fsync' }; box.cfg { wal_mode = 'fsync' }; ]]
test:is(run_script(code), 0, 'wal_mode fsync -> fsync')

code = [[ box.cfg{ wal_mode = 'fsync' }; box.cfg { wal_mode = 'none'} ]]
test:is(run_script(code), PANIC, 'wal_mode fsync -> write is not supported')

code = [[ box.cfg{ wal_mode = 'write' }; box.cfg { wal_mode = 'fsync'} ]]
test:is(run_script(code), PANIC, 'wal_mode write -> fsync is not supported')

-- gh-684: Inconsistency with box.cfg and directories
local code;
code = [[ box.cfg{ work_dir='invalid' } ]]
test:is(run_script(code), PANIC, 'work_dir is invalid')

code = [[ box.cfg{ vinyl_dir='invalid' } ]]
test:is(run_script(code), PANIC, 'vinyl_dir is invalid')

code = [[ box.cfg{ snap_dir='invalid' } ]]
test:is(run_script(code), PANIC, 'snap_dir is invalid')

code = [[ box.cfg{ wal_dir='invalid' } ]]
test:is(run_script(code), PANIC, 'wal_dir is invalid')

test:is(box.cfg.logger_nonblock, true, "logger_nonblock default value")
code = [[
box.cfg{logger_nonblock = false }
os.exit(box.cfg.logger_nonblock == false and 0 or 1)
]]
test:is(run_script(code), 0, "logger_nonblock new value")

-- box.cfg { listen = xx }
local path = './tarantool.sock'
os.remove(path)
box.cfg{ listen = 'unix/:'..path }
local s = socket.tcp_connect('unix/', path)
test:isnt(s, nil, "dynamic listen")
if s then s:close() end
box.cfg{ listen = '' }
s = socket.tcp_connect('unix/', path)
test:isnil(s, 'dynamic listen')
if s then s:close() end
os.remove(path)

path = './tarantool.sock'
local path2 = './tarantool2.sock'
local s = socket.tcp_server('unix/', path, function () end)
os.execute('ln ' .. path .. ' ' .. path2)
s:close()
box.cfg{ listen = 'unix/:'.. path2}
s = socket.tcp_connect('unix/', path2)
test:isnt(s, nil, "reuse unix socket")
if s then s:close() end
box.cfg{ listen = '' }
os.remove(path2)

code = " box.cfg{ listen='unix/:'" .. path .. "' } "
run_script(code)
test:isnil(fio.stat(path), "delete socket at exit")

<<<<<<< HEAD
-- gh-1499: AUTH raises ER_LOADING if wal_mode is 'none'
code = [[
box.cfg{wal_mode = 'none', listen='unix/:./tarantool.sock' }
box.once("bootstrap", function()
    box.schema.user.create("test", { password = '123'  })
end)
local conn = require('net.box').connect('unix/:./tarantool.sock',
    { user = 'test', password = '123' })
if not conn:ping() then os.exit(1) end
os.exit(0)
]]
test:is(run_script(code), 0, "wal_mode none and ER_LOADING")
=======
--
-- gh-1962: incorrect replication source
--
status, reason = pcall(box.cfg, {replication_source="3303,3304"})
test:ok(not status and reason:match("Incorrect"), "invalid replication_source")
>>>>>>> 3de90cf5

test:check()
os.exit(0)<|MERGE_RESOLUTION|>--- conflicted
+++ resolved
@@ -4,11 +4,7 @@
 local test = tap.test('cfg')
 local socket = require('socket')
 local fio = require('fio')
-<<<<<<< HEAD
-test:plan(42)
-=======
-test:plan(47)
->>>>>>> 3de90cf5
+test:plan(43)
 
 --------------------------------------------------------------------------------
 -- Invalid values
@@ -188,8 +184,9 @@
 run_script(code)
 test:isnil(fio.stat(path), "delete socket at exit")
 
-<<<<<<< HEAD
+--
 -- gh-1499: AUTH raises ER_LOADING if wal_mode is 'none'
+--
 code = [[
 box.cfg{wal_mode = 'none', listen='unix/:./tarantool.sock' }
 box.once("bootstrap", function()
@@ -201,13 +198,12 @@
 os.exit(0)
 ]]
 test:is(run_script(code), 0, "wal_mode none and ER_LOADING")
-=======
+
 --
 -- gh-1962: incorrect replication source
 --
 status, reason = pcall(box.cfg, {replication_source="3303,3304"})
 test:ok(not status and reason:match("Incorrect"), "invalid replication_source")
->>>>>>> 3de90cf5
 
 test:check()
 os.exit(0)