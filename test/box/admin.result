show stat
---
statistics:
  REPLACE:    { rps:  0    , total:  0           }
  SELECT:     { rps:  0    , total:  0           }
  UPDATE:     { rps:  0    , total:  0           }
  DELETE_1_3: { rps:  0    , total:  0           }
  DELETE:     { rps:  0    , total:  0           }
  CALL:       { rps:  0    , total:  0           }
...
help
---
available commands:
 - help
 - exit
 - show info
 - show fiber
 - show configuration
 - show slab
 - show palloc
 - show stat
 - save coredump
 - save snapshot
 - lua command
 - reload configuration
 - show injections (debug mode only)
 - set injection <name> <state> (debug mode only)
...
show configuration
<<<<<<< HEAD
---
configuration:
  username: (null)
  local_hot_standby: "false"
  bind_ipaddr: "INADDR_ANY"
  coredump: "false"
  admin_port: "33015"
  replication_port: "0"
  log_level: "4"
  slab_alloc_arena: "0.1"
  slab_alloc_minimal: "64"
  slab_alloc_factor: "2"
  work_dir: (null)
  snap_dir: "."
  wal_dir: "."
  script_dir: "."
  pid_file: "box.pid"
  logger: "cat - >> tarantool.log"
  logger_nonblock: "true"
  io_collect_interval: "0"
  backlog: "1024"
  readahead: "16320"
  snap_io_rate_limit: "0"
  rows_per_wal: "50"
  wal_writer_inbox_size: "16384"
  wal_mode: "fsync_delay"
  wal_fsync_delay: "0"
  wal_dir_rescan_delay: "0.1"
  panic_on_snap_error: "true"
  panic_on_wal_error: "false"
  primary_port: "33013"
  secondary_port: "33014"
  too_long_threshold: "0.5"
  custom_proc_title: (null)
  memcached_port: "0"
  memcached_space: "23"
  memcached_expire: "false"
  memcached_expire_per_loop: "1024"
  memcached_expire_full_sweep: "3600"
  replication_source: (null)
  space[0].enabled: "true"
  space[0].cardinality: "-1"
  space[0].estimated_rows: "0"
  space[0].index[0].where: (null)
  space[0].index[0].type: "HASH"
  space[0].index[0].unique: "true"
  space[0].index[0].key_field[0].fieldno: "0"
  space[0].index[0].key_field[0].type: "NUM"
...
=======
---
configuration:
  username: (null)
  local_hot_standby: "false"
  bind_ipaddr: "INADDR_ANY"
  coredump: "false"
  admin_port: "33015"
  replication_port: "0"
  log_level: "4"
  slab_alloc_arena: "0.1"
  slab_alloc_minimal: "64"
  slab_alloc_factor: "2"
  work_dir: (null)
  snap_dir: "."
  wal_dir: "."
  script_dir: "."
  pid_file: "box.pid"
  logger: "cat - >> tarantool.log"
  logger_nonblock: "true"
  io_collect_interval: "0"
  backlog: "1024"
  readahead: "16320"
  snap_io_rate_limit: "0"
  rows_per_wal: "50"
  wal_writer_inbox_size: "16384"
  wal_mode: "fsync_delay"
  wal_fsync_delay: "0"
  wal_dir_rescan_delay: "0.1"
  panic_on_snap_error: "true"
  panic_on_wal_error: "false"
  primary_port: "33013"
  secondary_port: "33014"
  too_long_threshold: "0.5"
  custom_proc_title: (null)
  memcached_port: "0"
  memcached_space: "23"
  memcached_expire: "false"
  memcached_expire_per_loop: "1024"
  memcached_expire_full_sweep: "3600"
  replication_source: (null)
  space[0].enabled: "true"
  space[0].cardinality: "-1"
  space[0].estimated_rows: "0"
  space[0].index[0].type: "HASH"
  space[0].index[0].unique: "true"
  space[0].index[0].key_field[0].fieldno: "0"
  space[0].index[0].key_field[0].type: "NUM"
...
>>>>>>> 3a990b41
show stat
---
statistics:
  REPLACE:    { rps:  0    , total:  0           }
  SELECT:     { rps:  0    , total:  0           }
  UPDATE:     { rps:  0    , total:  0           }
  DELETE_1_3: { rps:  0    , total:  0           }
  DELETE:     { rps:  0    , total:  0           }
  CALL:       { rps:  0    , total:  0           }
...
insert into t0 values (1, 'tuple')
Insert OK, 1 row affected
save snapshot
---
ok
...
delete from t0 where k0 = 1
Delete OK, 1 row affected
show info
---
info:
  version: "1.minor.patch-<rev>-<commit>"
  uptime: <uptime>
  pid: <pid>
  logger_pid: <pid>
  snapshot_pid: <pid>
  lsn: 3
  recovery_lag: 0.000
  recovery_last_update: 0.000
  status: primary
  config: "tarantool.cfg"
...<|MERGE_RESOLUTION|>--- conflicted
+++ resolved
@@ -27,7 +27,6 @@
  - set injection <name> <state> (debug mode only)
 ...
 show configuration
-<<<<<<< HEAD
 ---
 configuration:
   username: (null)
@@ -77,56 +76,6 @@
   space[0].index[0].key_field[0].fieldno: "0"
   space[0].index[0].key_field[0].type: "NUM"
 ...
-=======
----
-configuration:
-  username: (null)
-  local_hot_standby: "false"
-  bind_ipaddr: "INADDR_ANY"
-  coredump: "false"
-  admin_port: "33015"
-  replication_port: "0"
-  log_level: "4"
-  slab_alloc_arena: "0.1"
-  slab_alloc_minimal: "64"
-  slab_alloc_factor: "2"
-  work_dir: (null)
-  snap_dir: "."
-  wal_dir: "."
-  script_dir: "."
-  pid_file: "box.pid"
-  logger: "cat - >> tarantool.log"
-  logger_nonblock: "true"
-  io_collect_interval: "0"
-  backlog: "1024"
-  readahead: "16320"
-  snap_io_rate_limit: "0"
-  rows_per_wal: "50"
-  wal_writer_inbox_size: "16384"
-  wal_mode: "fsync_delay"
-  wal_fsync_delay: "0"
-  wal_dir_rescan_delay: "0.1"
-  panic_on_snap_error: "true"
-  panic_on_wal_error: "false"
-  primary_port: "33013"
-  secondary_port: "33014"
-  too_long_threshold: "0.5"
-  custom_proc_title: (null)
-  memcached_port: "0"
-  memcached_space: "23"
-  memcached_expire: "false"
-  memcached_expire_per_loop: "1024"
-  memcached_expire_full_sweep: "3600"
-  replication_source: (null)
-  space[0].enabled: "true"
-  space[0].cardinality: "-1"
-  space[0].estimated_rows: "0"
-  space[0].index[0].type: "HASH"
-  space[0].index[0].unique: "true"
-  space[0].index[0].key_field[0].fieldno: "0"
-  space[0].index[0].key_field[0].type: "NUM"
-...
->>>>>>> 3a990b41
 show stat
 ---
 statistics:
